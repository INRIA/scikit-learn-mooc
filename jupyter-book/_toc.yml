format: jb-book
root: toc
parts:
- chapters:
  - file: index
- caption: Machine Learning Concepts
  chapters:
  - file: ml_concepts/slides
  - file: ml_concepts/quiz_intro_01
- caption: The predictive modeling pipeline
  chapters:
  - file: predictive_modeling_pipeline/predictive_modeling_module_intro
  - file: predictive_modeling_pipeline/01_tabular_data_exploration_index
    sections:
    - file: python_scripts/01_tabular_data_exploration
    - file: python_scripts/01_tabular_data_exploration_ex_01
    - file: python_scripts/01_tabular_data_exploration_sol_01
    - file: predictive_modeling_pipeline/01_tabular_data_exploration_quiz_m1_01
  - file: predictive_modeling_pipeline/02_numerical_pipeline_index
    sections:
    - file: python_scripts/02_numerical_pipeline_introduction
    - file: python_scripts/02_numerical_pipeline_ex_00
    - file: python_scripts/02_numerical_pipeline_sol_00
    - file: python_scripts/02_numerical_pipeline_hands_on
    - file: python_scripts/02_numerical_pipeline_ex_01
    - file: python_scripts/02_numerical_pipeline_sol_01
    - file: python_scripts/02_numerical_pipeline_scaling
    - file: predictive_modeling_pipeline/02_numerical_pipeline_video_cross_validation
    - file: python_scripts/02_numerical_pipeline_cross_validation
    - file: predictive_modeling_pipeline/02_numerical_pipeline_quiz_m1_02
  - file: predictive_modeling_pipeline/03_categorical_pipeline_index
    sections:
    - file: python_scripts/03_categorical_pipeline
    - file: python_scripts/03_categorical_pipeline_ex_01
    - file: python_scripts/03_categorical_pipeline_sol_01
    - file: python_scripts/03_categorical_pipeline_column_transformer
    - file: python_scripts/03_categorical_pipeline_ex_02
    - file: python_scripts/03_categorical_pipeline_sol_02
    - file: predictive_modeling_pipeline/03_categorical_pipeline_visualization_video
    - file: python_scripts/03_categorical_pipeline_visualization
    - file: predictive_modeling_pipeline/03_categorical_pipeline_quiz_m1_03
  - file: predictive_modeling_pipeline/wrap_up_quiz
  - file: predictive_modeling_pipeline/predictive_modeling_module_take_away
- caption: Selecting the best model
  chapters:
  - file: overfit/overfit_module_intro
  - file: overfit/overfit_overfitting_underfitting_index
    sections:
    - file: overfit/overfitting_vs_under_fitting_slides
    - file: python_scripts/cross_validation_train_test
    - file: overfit/overfitting_vs_under_fitting_quiz_m2_01
  - file: overfit/overfit_validation_learning_curves_index
    sections:
    - file: overfit/learning_validation_curves_slides
    - file: python_scripts/cross_validation_validation_curve
    - file: python_scripts/cross_validation_learning_curve
    - file: python_scripts/cross_validation_ex_01
    - file: python_scripts/cross_validation_sol_01
    - file: overfit/learning_validation_curves_quiz_m2_02
  - file: overfit/overfit_bias_variance_index
    sections:
    - file: overfit/bias_vs_variance_slides
    - file: overfit/bias_vs_variance_quiz_m2_03
  - file: overfit/overfit_wrap_up_quiz
  - file: overfit/overfit_take_away
- caption: Hyperparameter tuning
  chapters:
  - file: tuning/parameter_tuning_module_intro
  - file: tuning/parameter_tuning_manual_index
    sections:
    - file: python_scripts/parameter_tuning_manual
    - file: python_scripts/parameter_tuning_ex_02
    - file: python_scripts/parameter_tuning_sol_02
    - file: tuning/parameter_tuning_manual_quiz_m3_01
  - file: tuning/parameter_tuning_automated_index
    sections:
    - file: python_scripts/parameter_tuning_grid_search
    - file: python_scripts/parameter_tuning_randomized_search
    - file: tuning/parameter_tuning_parallel_plot_video
    - file: python_scripts/parameter_tuning_parallel_plot
    - file: python_scripts/parameter_tuning_nested
    - file: python_scripts/parameter_tuning_ex_03
    - file: python_scripts/parameter_tuning_sol_03
    - file: tuning/parameter_tuning_automated_quiz_m3_02
  - file: tuning/parameter_tuning_wrap_up_quiz.md
  - file: tuning/parameter_tuning_module_take_away
- caption: Linear models
  chapters:
  - file: linear_models/linear_models_module_intro
  - file: linear_models/linear_models_intuitions_index
    sections:
    - file: linear_models/linear_models_slides
    - file: python_scripts/linear_regression_without_sklearn
    - file: python_scripts/linear_models_ex_01
    - file: python_scripts/linear_models_sol_01
    - file: python_scripts/linear_regression_in_sklearn
    - file: python_scripts/logistic_regression
    - file: linear_models/linear_models_quiz_m4_01
  - file: linear_models/linear_models_non_linear_index
    sections:
    - file: python_scripts/linear_regression_non_linear_link
    - file: python_scripts/linear_models_ex_02
    - file: python_scripts/linear_models_sol_02
    - file: python_scripts/linear_models_feature_engineering_classification.py
<<<<<<< HEAD
    - file: python_scripts/linear_models_ex_03
    - file: python_scripts/linear_models_sol_03
    - file: linear_models/linear_models_quiz_m4_03
=======
    - file: python_scripts/logistic_regression_non_linear
    - file: linear_models/linear_models_quiz_m4_02
>>>>>>> e6af8a4c
  - file: linear_models/linear_models_regularization_index
    sections:
    - file: linear_models/regularized_linear_models_slides
    - file: python_scripts/linear_models_regularization
<<<<<<< HEAD
    - file: linear_models/linear_models_quiz_m4_04
    - file: python_scripts/linear_models_ex_04
    - file: python_scripts/linear_models_sol_04
    - file: linear_models/linear_models_quiz_m4_05
=======
    - file: python_scripts/linear_models_ex_03
    - file: python_scripts/linear_models_sol_03
    - file: linear_models/linear_models_quiz_m4_03
>>>>>>> e6af8a4c
  - file: linear_models/linear_models_wrap_up_quiz
  - file: linear_models/linear_models_module_take_away
- caption: Decision tree models
  chapters:
  - file: trees/trees_module_intro
  - file: trees/trees_intuitions_index
    sections:
    - file: trees/slides
    - file: trees/trees_quiz_m5_01
  - file: trees/trees_classification_index
    sections:
    - file: python_scripts/trees_classification
    - file: python_scripts/trees_ex_01
    - file: python_scripts/trees_sol_01
    - file: trees/trees_quiz_m5_02
  - file: trees/trees_regression_index
    sections:
    - file: python_scripts/trees_regression
    - file: python_scripts/trees_ex_02
    - file: python_scripts/trees_sol_02
    - file: trees/trees_quiz_m5_03
  - file: trees/trees_hyperparameters_index
    sections:
    - file: python_scripts/trees_hyperparameters
    - file: trees/trees_quiz_m5_04
  - file: trees/trees_wrap_up_quiz
  - file: trees/trees_module_take_away
- caption: Ensemble of models
  chapters:
  - file: ensemble/ensemble_module_intro
  - file: ensemble/ensemble_bootstrap_index
    sections:
    - file: ensemble/bagging_slides
    - file: python_scripts/ensemble_introduction
    - file: python_scripts/ensemble_bagging
    - file: python_scripts/ensemble_ex_01
    - file: python_scripts/ensemble_sol_01
    - file: python_scripts/ensemble_random_forest
    - file: python_scripts/ensemble_ex_02
    - file: python_scripts/ensemble_sol_02
    - file: ensemble/ensemble_quiz_m6_01
  - file: ensemble/ensemble_boosting_index
    sections:
    - file: ensemble/boosting_slides
    - file: python_scripts/ensemble_adaboost
    - file: python_scripts/ensemble_gradient_boosting
    - file: python_scripts/ensemble_ex_03
    - file: python_scripts/ensemble_sol_03
    - file: python_scripts/ensemble_hist_gradient_boosting
    - file: ensemble/ensemble_quiz_m6_02
  - file: ensemble/ensemble_hyperparameters_index
    sections:
    - file: python_scripts/ensemble_hyperparameters
    - file: python_scripts/ensemble_ex_04
    - file: python_scripts/ensemble_sol_04
    - file: ensemble/ensemble_quiz_m6_03
  - file: ensemble/ensemble_wrap_up_quiz
  - file: ensemble/ensemble_module_take_away
- caption: Evaluating model performance
  chapters:
  - file: evaluation/evaluation_module_intro
  - file: evaluation/cross_validation_baseline_index
    sections:
    - file: python_scripts/cross_validation_baseline
    - file: python_scripts/cross_validation_ex_02
    - file: python_scripts/cross_validation_sol_02
    - file: evaluation/evaluation_quiz_m7_01
  - file: evaluation/cross_validation_choices_index
    sections:
    - file: python_scripts/cross_validation_stratification
    - file: python_scripts/cross_validation_grouping
    - file: python_scripts/cross_validation_time
    - file: evaluation/evaluation_quiz_m7_02
  - file: evaluation/cross_validation_nested_index
    sections:
    - file: python_scripts/cross_validation_nested
    - file: evaluation/evaluation_quiz_m7_03
  - file: evaluation/metrics_classification_index
    sections:
    - file: python_scripts/metrics_classification
    - file: python_scripts/metrics_ex_01
    - file: python_scripts/metrics_sol_01
    - file: evaluation/evaluation_quiz_m7_04
  - file: evaluation/metrics_regression_index
    sections:
    - file: python_scripts/metrics_regression
    - file: python_scripts/metrics_ex_02
    - file: python_scripts/metrics_sol_02
    - file: evaluation/evaluation_quiz_m7_05
  - file: evaluation/evaluation_wrap_up_quiz
  - file: evaluation/evaluation_module_take_away
- caption: Concluding remarks
  chapters:
  - file: concluding_remarks_video.md
  - file: concluding_remarks.md
- caption: Appendix
  chapters:
  - file: appendix/glossary
  - file: appendix/datasets_intro
    sections:
    - file: python_scripts/trees_dataset
    - file: appendix/adult_census_description
    - file: python_scripts/datasets_california_housing
    - file: python_scripts/datasets_ames_housing
    - file: python_scripts/datasets_blood_transfusion
    - file: python_scripts/datasets_bike_rides
  - file: appendix/acknowledgement
  - file: appendix/notebook_timings
  - file: appendix/toc_redirect
- caption: 🚧 Feature selection
  chapters:
  - file: feature_selection/feature_selection_module_intro
  - file: python_scripts/feature_selection_introduction
  - file: feature_selection/feature_selection_limitation_index
    sections:
    - file: python_scripts/feature_selection_ex_01
    - file: python_scripts/feature_selection_sol_01
    - file: python_scripts/feature_selection_limitation_model
  - file: feature_selection/feature_selection_module_take_away
  - file: feature_selection/feature_selection_quiz
- caption: 🚧 Interpretation
  chapters:
  - file: python_scripts/dev_features_importance
  - file: interpretation/interpretation_quiz<|MERGE_RESOLUTION|>--- conflicted
+++ resolved
@@ -102,28 +102,16 @@
     - file: python_scripts/linear_models_ex_02
     - file: python_scripts/linear_models_sol_02
     - file: python_scripts/linear_models_feature_engineering_classification.py
-<<<<<<< HEAD
     - file: python_scripts/linear_models_ex_03
     - file: python_scripts/linear_models_sol_03
-    - file: linear_models/linear_models_quiz_m4_03
-=======
-    - file: python_scripts/logistic_regression_non_linear
     - file: linear_models/linear_models_quiz_m4_02
->>>>>>> e6af8a4c
   - file: linear_models/linear_models_regularization_index
     sections:
     - file: linear_models/regularized_linear_models_slides
     - file: python_scripts/linear_models_regularization
-<<<<<<< HEAD
-    - file: linear_models/linear_models_quiz_m4_04
     - file: python_scripts/linear_models_ex_04
     - file: python_scripts/linear_models_sol_04
-    - file: linear_models/linear_models_quiz_m4_05
-=======
-    - file: python_scripts/linear_models_ex_03
-    - file: python_scripts/linear_models_sol_03
     - file: linear_models/linear_models_quiz_m4_03
->>>>>>> e6af8a4c
   - file: linear_models/linear_models_wrap_up_quiz
   - file: linear_models/linear_models_module_take_away
 - caption: Decision tree models
