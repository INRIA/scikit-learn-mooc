# Glossary

```{warning}
This is work in progress. If you are following the beta, you should probably not
review the glossary.

If you are trying to use the glossary, some external glossaries are provided
at the bottom of this page.

While the work on the glossary is going on, there is a chance that some content
may still be useful.
```

This glossary is supposed to describe the main terms used in this course. For
terms that you can not find here, we added useful glossaries at the bottom of
this page.

## Main terms used in this course

### classification

Type of problems where the goal is to predict a target that can take finite set
of values.

Example of classification problems are:

- predicting the type of Iris (setosa, versicolor, virginica) from their petal
  and sepal measurements
- predicting whether patients has a particular disease from the result of their
  medical tests
- predicting whether an email is a spam or not from the email content, sender,
  title, etc ...

When the predicted label can have two values, it is called binary
classification. This the case for the medical and spam use cases above.

When the predicted label can have at least three values, it is called
multi-class classification. This is the case for the Iris use case above.

Below, we illustrate an example of binary classification.

![img](https://inria.github.io/scikit-learn-mooc/figures/lin_separable.svg)

The data provided by the user contains 2 features, represented by the x- and
y-axis. This is a binary classification problem because the target contains
only 2 labels, here encoded by colors with blue and orange data points. Thus,
each data points represent a sample and the entire set was used to train a
linear model. The decision rule learned is thus the black dotted line. This
decision rule is used to predict the label of a new sample according the its
position with respect to the line: a sample lying on the left of the line will
be predicted as a blue sample while a sample lying on the right of the line
will be predicted as an orange sample. Here, we have a linear classifier
because the decision rule is defined as a line (it is called an hyperplane
in higher dimension). However, the shape of the decision rule will depend on
the model fitted.

### classifier

A model used for classification. These models handle targets that contains
discrete values such as `0`/`1` or `cat`/`dog`. For example in scikit-learn
`LogisticRegression` or `HistGradientBoostingClassifier` are classifier
classes.

Note: for historic reasons the `LogisticRegression` name is confusing.
`LogisticRegression` is not a regression model but a classification model.

### cross-validation

A procedure to estimate how well a model will generalize to new data. The main
idea behind this is to train a model on a dataset (called train set) and
evaluate its performance on a separate dataset (called test set).

This train/evaluate performance is repeated several times on different train
and test sets to get an estimate of the statistical model performance
uncertainties.

See
[this scikit-learn documentation](https://scikit-learn.org/stable/modules/cross_validation.html#cross-validation)
for more details.

### data matrix, input data

In scikit-learn a common name for the data matrix is to call it `X` (following
the maths convention that matrices use capital letters and that input is call
`x` as in `y = f(x)`)

### estimator

In scikit-learn jargon: an object that has a `fit` method. The reasons for the
name estimator is that once the `fit` method is called on a model, the
parameters are learned (or estimated) from the data.

### feature, variable, attribute, descriptor, covariate

A quantity describing an observation (e.g. color, size, weight). You can see a
features as a quantity measured during the dataset collection.

For example, in the Iris dataset, features might include petal length and petal
width.

### hyperparameters

Aspects of model configuration that are not learnt from data. For example when
using a k-nearest neighbor approach, the number of neighbors to use is a
hyperparameter.

When trying to train a polynomial model (say of degree between 1 and 10 for
example) to 1 dimensional data, the degree of the polynomial is a
hyperparameter.

<<<<<<< HEAD
Hyperparameters will impact the statistical and computational performance
of a model. Indeed, hyperparameters of a model are usually inspected with
regard to their impact on the model performance and tuned to maximize model
performance (usually statistical performance). It is called hyperparameters
tuning and involve grid-search and randomized-search involving model evaluation
on some validation sets.

=======
>>>>>>> 6a9cbf98
### infer/inference

This term might have different meaning in machine-learning and statistical
inference.

In machine-learning and more generally in this MOOC, we refer to inference the
process of making predictions by applying a trained model to unlabeled data. In
other words, inference is equivalent to predict the target of unseen data using
a fitted model.

<<<<<<< HEAD
In statistic inference, the notion of left-out/unseen data is not tight to
the definition. Indeed, inference refers to the process of fitting the
parameters of a distribution conditioned on some observed data. You can check
the Wikipedia article on
[statistical inference](https://en.wikipedia.org/wiki/Statistical_inference)
for more details.

=======
>>>>>>> 6a9cbf98
### learned parameters

In scikit-learn the convention is that learned parameters finish with `\_` at
the end in scikit-learn (they are called attributes in scikit-learn glossary,
never used this and confusing with attributes = features). They are only
available after `fit` has been called.

Watch out parameters can also be used as a general Python meaning, as in
passing a parameter to a function or a class

### meta-estimator

In scikit-learn jargon: an estimator that takes another estimator as parameter.
Examples of meta-estimators include `Pipeline` and `GridSearchCV`.

### model

Generic term that refers to something that can learn prediction rules from the
data.

### overfitting

Overfitting occurs when your model stick too closely to the training data, so
that it ends up learning the noise in the dataset rather than the relevant
patterns. You can tell a model is overfitting when it performs great on your
train set, but poorly on your test set (or new real-world data).

### predictor

An estimator (object with a `fit` method) with a `predict` and/or `fit_predict`
method. Note a classifier or a regressor is a predictor. Example of predictor
classes are `KNeighborsClassifier` and `DecisionTreeRegressor`.

### predict/prediction

One of the focus of machine learning is to learn rules from data that we can
then use to make predictions on new samples that were not seen during training.

Example with a linear regression. If we do a linear regression in 1d and we
learn the linear model `y = 2 x - 5`. Say someone comes along and says what
does your model predict for `x = 10` we can use `y = 2*10 - 5 = 15`.

### regression

The goal is to predict a target that is continuous (contrary to discrete target
for classification problems). Example of regression problems are:

- predicting house prices from their descriptions (number of rooms, surface,
  location, etc ...)
- predicting the age of patients from their MRI scans

Below, we illustrate an example of regression.

![img](https://inria.github.io/scikit-learn-mooc/figures/dt_fit.svg)

The data provided by the user contains 1 feature called `x` and we want to
predict the continuous target `y`. Each black data points are samples used to
train a model. The model here is a decision tree and thus the decision rule
is defined as a piecewise constant function represented by the orange line.
To predict the target for a new sample for a given value of the x-axis, the
model will output the corresponding `y` value lying on the orange line.

### regressor

A regressor is a predictor in a regression setting.

In scikit-learn, `DecisionTreeRegressor` or `Ridge` are regressor classes.

### regularization / penalization

In linear models, regularization can be used in order to shrink the weights
towards zero. This can be useful to combat overfitting.

### sample, instance, observation

A data point in a dataset.

In the 2d data matrix, a sample is a row.

For example in the Iris dataset, a sample would be the measurements of a single
flower.

Note: "instance" is also used in a object-oriented meaning in this course. For
example, if we define `clf = KNeighborsClassifier()`, we say that `clf` is an
instance of the `KNeighborsClassifier` class.

### statistical performance / generalization performance / predictive performance

The performance of a model on the test data.

### supervised learning

TODO Talk about the general settings that we are trying to predict the target
given the features. reuse the phrasing from the intro.

`y = f(X)` y is the target, `X` is the data matrix, `f` is the model we are
trying to learn from the data.

<<<<<<< HEAD
A simple example in a 1d linear regression, we are trying to learn the model
`y = a*x + b`. The coefficients `a` and `b` are learned from the data, i.e.
=======
A simple example in a 1d linear regression, we are trying to learn the model `y = a*x + b`. The coefficients `a` and `b` are learned from the data, i.e.
>>>>>>> 6a9cbf98
adjusted so that the model fits the data as well as possible.

### target, label, annotation

The quantity we are trying to predict from the features. Labels are available
in a supervised learning setting and not in an unsupervised learning setting.

For example, in the Iris dataset, the features might include the petal length
and petal width, while the label would be the Iris species.

In scikit-learn convention: `y` is a variable commonly used to denote the
target. This is because the target can be seen as the output of the model and
follows the convention that output is called `y` as in `y = f(x)`.

### test set

The dataset used to evaluate the generalization performance of the model after
it is trained.

### train, learn, fit

Find ideal model parameters given the data.

TODO diagram from slides
![img](https://inria.github.io/scikit-learn-mooc/figures/linear_fit.svg)

For example if we have a 1d linear model like this: `y = a*x + b`. Training
this model on the data means finding the best line that is the closest to the
data points. In other words i.e. finding the best `a` (called slope) and `b`
(called intercept)

### train set

The dataset used to train the model.

### transformer

<https://scikit-learn.org/stable/glossary.html#term-transformer>

An [estimator](#estimator) (i.e. an object that has a `fit` method) supporting
`transform` and/or `fit_transform`. Examples for transformers are
<<<<<<< HEAD
`StandardScaler` or `ColumnTransformer\*\*
=======
`StandardScaler` or `ColumnTransformer`.
>>>>>>> 6a9cbf98

### underfitting

Underfitting occurs when your model does not have enough flexibility to
represent the data well. You can tell a model is underfitting when it performs
poorly on both training and test sets.

### unsupervised learning

In this setting, samples are not labelled. One particular example of
unsupervised learning is clustering, whose goal is to group the data into
subsets of similar samples. Potential applications of clustering include:

- using the content of articles to group them into broad topics
- finding different types of customers from a e-commerce website data

Note that although mentioned, unsupervised learning is not covered in this
course.

### validation set

TODO ??? (validation set is mentioned in some notebooks but probably never
defined)

different meaning validation set for early stopping, validation set for
optimizing hyperparameter train-validation-test set.

## Other useful glossaries

For generic machine learning terms:

- ML cheatsheet glossary: https://ml-cheatsheet.readthedocs.io/en/latest/glossary.html
- Google Machine Learning glossary:
  https://developers.google.com/machine-learning/glossary

For more advanced scikit-learn related terminology:

- scikit-learn glossary: https://scikit-learn.org/stable/glossary.html<|MERGE_RESOLUTION|>--- conflicted
+++ resolved
@@ -108,7 +108,6 @@
 example) to 1 dimensional data, the degree of the polynomial is a
 hyperparameter.
 
-<<<<<<< HEAD
 Hyperparameters will impact the statistical and computational performance
 of a model. Indeed, hyperparameters of a model are usually inspected with
 regard to their impact on the model performance and tuned to maximize model
@@ -116,8 +115,6 @@
 tuning and involve grid-search and randomized-search involving model evaluation
 on some validation sets.
 
-=======
->>>>>>> 6a9cbf98
 ### infer/inference
 
 This term might have different meaning in machine-learning and statistical
@@ -128,7 +125,6 @@
 other words, inference is equivalent to predict the target of unseen data using
 a fitted model.
 
-<<<<<<< HEAD
 In statistic inference, the notion of left-out/unseen data is not tight to
 the definition. Indeed, inference refers to the process of fitting the
 parameters of a distribution conditioned on some observed data. You can check
@@ -136,8 +132,6 @@
 [statistical inference](https://en.wikipedia.org/wiki/Statistical_inference)
 for more details.
 
-=======
->>>>>>> 6a9cbf98
 ### learned parameters
 
 In scikit-learn the convention is that learned parameters finish with `\_` at
@@ -236,12 +230,8 @@
 `y = f(X)` y is the target, `X` is the data matrix, `f` is the model we are
 trying to learn from the data.
 
-<<<<<<< HEAD
 A simple example in a 1d linear regression, we are trying to learn the model
 `y = a*x + b`. The coefficients `a` and `b` are learned from the data, i.e.
-=======
-A simple example in a 1d linear regression, we are trying to learn the model `y = a*x + b`. The coefficients `a` and `b` are learned from the data, i.e.
->>>>>>> 6a9cbf98
 adjusted so that the model fits the data as well as possible.
 
 ### target, label, annotation
@@ -283,11 +273,7 @@
 
 An [estimator](#estimator) (i.e. an object that has a `fit` method) supporting
 `transform` and/or `fit_transform`. Examples for transformers are
-<<<<<<< HEAD
-`StandardScaler` or `ColumnTransformer\*\*
-=======
 `StandardScaler` or `ColumnTransformer`.
->>>>>>> 6a9cbf98
 
 ### underfitting
 
