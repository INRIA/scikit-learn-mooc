--- conflicted
+++ resolved
@@ -59,58 +59,7 @@
     "data_test = penguins_test[culmen_columns]\n",
     "\n",
     "target_train = penguins_train[target_column]\n",
-<<<<<<< HEAD
-    "target_test = penguins_test[target_column]\n",
-    "\n",
-    "range_features = {\n",
-    "    feature_name: (penguins[feature_name].min() - 1,\n",
-    "                   penguins[feature_name].max() + 1)\n",
-    "    for feature_name in culmen_columns\n",
-    "}"
-   ]
-  },
-  {
-   "cell_type": "code",
-   "execution_count": null,
-   "metadata": {},
-   "outputs": [],
-   "source": [
-    "import numpy as np\n",
-    "import matplotlib.pyplot as plt\n",
-    "\n",
-    "\n",
-    "def plot_decision_function(fitted_classifier, range_features, ax=None):\n",
-    "    \"\"\"Plot the boundary of the decision function of a classifier.\"\"\"\n",
-    "    from sklearn.preprocessing import LabelEncoder\n",
-    "\n",
-    "    feature_names = list(range_features.keys())\n",
-    "    # create a grid to evaluate all possible samples\n",
-    "    plot_step = 0.02\n",
-    "    xx, yy = np.meshgrid(\n",
-    "        np.arange(*range_features[feature_names[0]], plot_step),\n",
-    "        np.arange(*range_features[feature_names[1]], plot_step),\n",
-    "    )\n",
-    "    grid = pd.DataFrame(\n",
-    "        np.c_[xx.ravel(), yy.ravel()],\n",
-    "        columns=[feature_names[0], feature_names[1]],\n",
-    "    )\n",
-    "\n",
-    "    # compute the associated prediction\n",
-    "    Z = fitted_classifier.predict(grid)\n",
-    "    Z = LabelEncoder().fit_transform(Z)\n",
-    "    Z = Z.reshape(xx.shape)\n",
-    "\n",
-    "    # make the plot of the boundary and the data samples\n",
-    "    if ax is None:\n",
-    "        _, ax = plt.subplots()\n",
-    "    ax.contourf(xx, yy, Z, alpha=0.4, cmap=\"RdBu_r\")\n",
-    "    ax.set_xlabel(feature_names[0])\n",
-    "    ax.set_ylabel(feature_names[1])\n",
-    "\n",
-    "    return ax"
-=======
     "target_test = penguins_test[target_column]"
->>>>>>> 7a3200cb
    ]
   },
   {
