--- conflicted
+++ resolved
@@ -16,16 +16,10 @@
 # %% [markdown]
 # # 📝 Exercise M1.03
 #
-<<<<<<< HEAD
-# The goal of this exercise is to compare the generalization performance of our
-# classification model (81% accuracy) to some baseline classification models that would ignore the
-# input data and instead make constant predictions.
-=======
-# The goal of this exercise is to compare the performance of our classifier in
-# the previous notebook (roughly 81% accuracy with `LogisticRegression`) to
-# some simple baseline classifiers. The simplest baseline classifier is one
+# The goal of this exercise is to compare the generalization performance of our 
+# classification model in the previous notebook (roughly 81% accuracy with `LogisticRegression`) 
+# to some simple baseline classifiers. The simplest baseline classifier is one
 # that always predicts the same class, irrespective of the input data.
->>>>>>> b55bc311
 #
 # - What would be the score of a model that always predicts `' >50K'`?
 # - What would be the score of a model that always predicts `' <=50K'`?
