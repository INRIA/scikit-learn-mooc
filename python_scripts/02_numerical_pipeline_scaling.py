# ---
# jupyter:
#   jupytext:
#     text_representation:
#       extension: .py
#       format_name: percent
#       format_version: '1.3'
#       jupytext_version: 1.11.3
#   kernelspec:
#     display_name: Python 3 (ipykernel)
#     language: python
#     name: python3
# ---

# %% [markdown]
# # Preprocessing for numerical features
#
# In this notebook, we will still use only numerical features.
#
# We will introduce these new aspects:
#
# * an example of preprocessing, namely **scaling numerical variables**;
# * using a scikit-learn **pipeline** to chain preprocessing and model
#   training;
# * assessing the generalization performance of our model via **cross-validation**
#   instead of a single train-test split.
#
# ## Data preparation
#
# First, let's load the full adult census dataset.

# %%
import pandas as pd

adult_census = pd.read_csv("../datasets/adult-census.csv")

# %%
# to display nice model diagram
from sklearn import set_config
set_config(display='diagram')

# %% [markdown]
# We will now drop the target from the data we will use to train our
# predictive model.

# %%
target_name = "class"
target = adult_census[target_name]
data = adult_census.drop(columns=target_name)

# %% [markdown]
# Then, we select only the numerical columns, as seen in the previous
# notebook.

# %%
numerical_columns = [
    "age", "capital-gain", "capital-loss", "hours-per-week"]

data_numeric = data[numerical_columns]

# %% [markdown]
# Finally, we can divide our dataset into a train and test sets.

# %%
from sklearn.model_selection import train_test_split

data_train, data_test, target_train, target_test = train_test_split(
    data_numeric, target, random_state=42)

# %% [markdown]
# ## Model fitting with preprocessing
#
# A range of preprocessing algorithms in scikit-learn allow us to transform
# the input data before training a model. In our case, we will standardize the
# data and then train a new logistic regression model on that new version of
# the dataset.
#
# Let's start by printing some statistics about the training data.

# %%
data_train.describe()

# %% [markdown]
# We see that the dataset's features span across different ranges. Some
# algorithms make some assumptions regarding the feature distributions and
# usually normalizing features will be helpful to address these assumptions.
#
# ```{tip}
# Here are some reasons for scaling features:
#
# * Models that rely on the distance between a pair of samples, for instance
#   k-nearest neighbors, should be trained on normalized features to make each
#   feature contribute approximately equally to the distance computations.
#
# * Many models such as logistic regression use a numerical solver (based on
#   gradient descent) to find their optimal parameters. This solver converges
#   faster when the features are scaled.
# ```
#
# Whether or not a machine learning model requires scaling the features depends
# on the model family. Linear models such as logistic regression generally
# benefit from scaling the features while other models such as decision trees
# do not need such preprocessing (but will not suffer from it).
#
# We show how to apply such normalization using a scikit-learn transformer
# called `StandardScaler`. This transformer shifts and scales each feature
# individually so that they all have a 0-mean and a unit standard deviation.
#
# We will investigate different steps used in scikit-learn to achieve such a
# transformation of the data.
#
# First, one needs to call the method `fit` in order to learn the scaling from
# the data.

# %%
from sklearn.preprocessing import StandardScaler

scaler = StandardScaler()
scaler.fit(data_train)

# %% [markdown]
# The `fit` method for transformers is similar to the `fit` method for
# predictors. The main difference is that the former has a single argument (the
# data matrix), whereas the latter has two arguments (the data matrix and the
# target).
#
# ![Transformer fit diagram](../figures/api_diagram-transformer.fit.svg)
#
# In this case, the algorithm needs to compute the mean and standard deviation
# for each feature and store them into some NumPy arrays. Here, these
# statistics are the model states.
#
# ```{note}
# The fact that the model states of this scaler are arrays of means and
# standard deviations is specific to the `StandardScaler`. Other
# scikit-learn transformers will compute different statistics and store them
# as model states, in the same fashion.
# ```
#
# We can inspect the computed means and standard deviations.

# %%
scaler.mean_

# %%
scaler.scale_

# %% [markdown]
# ```{note}
# scikit-learn convention: if an attribute is learned from the data, its name
# ends with an underscore (i.e. `_`), as in `mean_` and `scale_` for the
# `StandardScaler`.
# ```

# %% [markdown]
# Scaling the data is applied to each feature individually (i.e. each column in
# the data matrix). For each feature, we subtract its mean and divide by its
# standard deviation.
#
# Once we have called the `fit` method, we can perform data transformation by
# calling the method `transform`.

# %%
data_train_scaled = scaler.transform(data_train)
data_train_scaled

# %% [markdown]
# Let's illustrate the internal mechanism of the `transform` method and put it
# to perspective with what we already saw with predictors.
#
# ![Transformer transform diagram](../figures/api_diagram-transformer.transform.svg)
#
# The `transform` method for transformers is similar to the `predict` method
# for predictors. It uses a predefined function, called a **transformation
# function**, and uses the model states and the input data. However, instead of
# outputting predictions, the job of the `transform` method is to output a
# transformed version of the input data.

# %% [markdown]
# Finally, the method `fit_transform` is a shorthand method to call
# successively `fit` and then `transform`.
#
# ![Transformer fit_transform diagram](../figures/api_diagram-transformer.fit_transform.svg)

# %%
data_train_scaled = scaler.fit_transform(data_train)
data_train_scaled

# %%
data_train_scaled = pd.DataFrame(data_train_scaled,
                                 columns=data_train.columns)
data_train_scaled.describe()

# %% [markdown]
# Notice that the mean of all the columns is close to 0 and the standard deviation
# in all cases is close to 1.
# We can also visualize the effect of `StandardScaler` using a jointplot to show
# both the histograms of the distributions and a scatterplot of any pair of numerical
# features at the same time. We can observe that `StandardScaler` does not change
# the structure of the data itself but the axes get shifted and scaled.

# %%
import matplotlib.pyplot  as plt
import seaborn as sns

# number of points to visualize to have a clearer plot
num_points_to_plot = 300

sns.jointplot(data=data_train[:num_points_to_plot], x="age",
              y="hours-per-week", marginal_kws=dict(bins=15))
plt.suptitle("Jointplot of 'age' vs 'hours-per-week' \nbefore StandardScaler", y=1.1)

sns.jointplot(data=data_train_scaled[:num_points_to_plot], x="age",
              y="hours-per-week", marginal_kws=dict(bins=15))
_ = plt.suptitle("Jointplot of 'age' vs 'hours-per-week' \nafter StandardScaler", y=1.1)

# %% [markdown]
# We can easily combine sequential operations with a scikit-learn
# `Pipeline`, which chains together operations and is used as any other
# classifier or regressor. The helper function `make_pipeline` will create a
# `Pipeline`: it takes as arguments the successive transformations to perform,
# followed by the classifier or regressor model.

# %%
import time
from sklearn.linear_model import LogisticRegression
from sklearn.pipeline import make_pipeline

model = make_pipeline(StandardScaler(), LogisticRegression())
model

# %% [markdown]
# The `make_pipeline` function did not require us to give a name to each step.
# Indeed, it was automatically assigned based on the name of the classes
# provided; a `StandardScaler` will be a step named `"standardscaler"` in the
# resulting pipeline. We can check the name of each steps of our model:

# %%
model.named_steps

# %% [markdown]
# This predictive pipeline exposes the same methods as the final predictor:
# `fit` and `predict` (and additionally `predict_proba`, `decision_function`,
# or `score`).

# %%
start = time.time()
model.fit(data_train, target_train)
elapsed_time = time.time() - start

# %% [markdown]
# We can represent the internal mechanism of a pipeline when calling `fit`
# by the following diagram:
#
# ![pipeline fit diagram](../figures/api_diagram-pipeline.fit.svg)
#
# When calling `model.fit`, the method `fit_transform` from each underlying
# transformer (here a single transformer) in the pipeline will be called to:
#
# - learn their internal model states
# - transform the training data. Finally, the preprocessed data are provided to
#   train the predictor.
#
# To predict the targets given a test set, one uses the `predict` method.

# %%
predicted_target = model.predict(data_test)
predicted_target[:5]

# %% [markdown]
# Let's show the underlying mechanism:
#
# ![pipeline predict diagram](../figures/api_diagram-pipeline.predict.svg)
#
# The method `transform` of each transformer (here a single transformer) is
# called to preprocess the data. Note that there is no need to call the `fit`
# method for these transformers because we are using the internal model states
# computed when calling `model.fit`. The preprocessed data is then provided to
# the predictor that will output the predicted target by calling its method
# `predict`.
#
# As a shorthand, we can check the score of the full predictive pipeline
# calling the method `model.score`. Thus, let's check the computational and
# generalization performance of such a predictive pipeline.

# %%
model_name = model.__class__.__name__
score = model.score(data_test, target_test)
print(f"The accuracy using a {model_name} is {score:.3f} "
      f"with a fitting time of {elapsed_time:.3f} seconds "
      f"in {model[-1].n_iter_[0]} iterations")

# %% [markdown]
# We could compare this predictive model with the predictive model used in
# the previous notebook which did not scale features.

# %%
model = LogisticRegression()
start = time.time()
model.fit(data_train, target_train)
elapsed_time = time.time() - start

# %%
model_name = model.__class__.__name__
score = model.score(data_test, target_test)
print(f"The accuracy using a {model_name} is {score:.3f} "
      f"with a fitting time of {elapsed_time:.3f} seconds "
      f"in {model.n_iter_[0]} iterations")

# %% [markdown]
# We see that scaling the data before training the logistic regression was
# beneficial in terms of computational performance. Indeed, the number of
# iterations decreased as well as the training time. The generalization
# performance did not change since both models converged.
#
# ```{warning}
# Working with non-scaled data will potentially force the algorithm to iterate
# more as we showed in the example above. There is also the catastrophic
# scenario where the number of required iterations are more than the maximum
# number of iterations allowed by the predictor (controlled by the `max_iter`)
# parameter. Therefore, before increasing `max_iter`, make sure that the data
# are well scaled.
# ```

# %% [markdown]
# ## Model evaluation using cross-validation
#
# In the previous example, we split the original data into a training set and a 
# testing set. The score of a model will in general depend on the way we make 
# such a split. One downside of doing a single split is that it does not give
# any information about this variability. Another downside, in a setting where 
# the amount of data is small, is that the data available for training
# and testing will be even smaller after splitting.
#
# Instead, we can use cross-validation. Cross-validation consists of repeating
# the procedure such that the training and testing sets are different each
# time. Generalization performance metrics are collected for each repetition and
# then aggregated. As a result we can get an estimate of the variability of the
# model's generalization performance.
#
# Note that there exists several cross-validation strategies, each of them
# defines how to repeat the `fit`/`score` procedure. In this section, we will
# use the K-fold strategy: the entire dataset is split into `K` partitions. The
# `fit`/`score` procedure is repeated `K` times where at each iteration `K - 1`
# partitions are used to fit the model and `1` partition is used to score. The
# figure below illustrates this K-fold strategy.
#
# ![Cross-validation diagram](../figures/cross_validation_diagram.png)
#
# ```{note}
# This figure shows the particular case of **K-fold** cross-validation strategy.
# For each cross-validation split, the procedure trains a model on all the red
# samples and evaluate the score of the model on the blue samples.
<<<<<<< HEAD
# As mentioned earlier, there are a variety of different cross-validation
# strategies. Some of these aspects will be covered in more detail in future
# notebooks.
=======
# As mentioned earlier, there is a variety of different cross-validation
# strategies. Some of these aspects will be covered in more detail in future notebooks.
>>>>>>> 3479007d
# ```
#
# Cross-validation is therefore computationally intensive because it requires
# training several models instead of one.
#
# In scikit-learn, the function `cross_validate` allows to do cross-validation
# and you need to pass it the model, the data, and the target. Since there
# exists several cross-validation strategies, `cross_validate` takes a
# parameter `cv` which defines the splitting strategy.

# %%
# %%time
from sklearn.model_selection import cross_validate

model = make_pipeline(StandardScaler(), LogisticRegression())
cv_result = cross_validate(model, data_numeric, target, cv=5)
cv_result

# %% [markdown]
# The output of `cross_validate` is a Python dictionary, which by default
# contains three entries: (i) the time to train the model on the training data
# for each fold, (ii) the time to predict with the model on the testing data
# for each fold, and (iii) the default score on the testing data for each fold.
#
# Setting `cv=5` created 5 distinct splits to get 5 variations for the training
# and testing sets. Each training set is used to fit one model which is then
# scored on the matching test set. The default strategy when setting `cv=int`
# is the K-fold cross-validation where `K` corresponds to the (integer) number of
# splits. Setting `cv=5` or `cv=10` is a common practice, as it is a good
# trade-off between computation time and stability of the estimated variability.
#
# Note that by default the `cross_validate` function discards the `K` models that
# were trained on the different overlapping subset of the dataset. The goal of
# cross-validation is not to train a model, but rather to estimate
# approximately the generalization performance of a model that would have been
# trained to the full training set, along with an estimate of the variability
# (uncertainty on the generalization accuracy).
#
# You can pass additional parameters to
# [`sklearn.model_selection.cross_validate`](https://scikit-learn.org/stable/modules/generated/sklearn.model_selection.cross_validate.html)
# to collect additional information, such as the training scores of the models
# obtained on each round or even return the models themselves instead of
# discarding them.  These features will be covered in a future notebook.
#
# Let's extract the scores computed on the test fold of each 
# cross-validation round from the `cv_result` dictionary and compute
# the mean accuracy and the variation of the accuracy across folds.

# %%
scores = cv_result["test_score"]
print("The mean cross-validation accuracy is: "
      f"{scores.mean():.3f} +/- {scores.std():.3f}")

# %% [markdown]
# Note that by computing the standard-deviation of the cross-validation scores,
# we can estimate the uncertainty of our model generalization performance. This is
# the main advantage of cross-validation and can be crucial in practice, for
# example when comparing different models to figure out whether one is better
# than the other or whether the generalization performance differences are within
# the uncertainty.
#
# In this particular case, only the first 2 decimals seem to be trustworthy. If
# you go up in this notebook, you can check that the performance we get
# with cross-validation is compatible with the one from a single train-test
# split.

# %% [markdown]
# In this notebook we have:
#
# * seen the importance of **scaling numerical variables**;
# * used a **pipeline** to chain scaling and logistic regression training;
# * assessed the generalization performance of our model via **cross-validation**.<|MERGE_RESOLUTION|>--- conflicted
+++ resolved
@@ -351,14 +351,8 @@
 # This figure shows the particular case of **K-fold** cross-validation strategy.
 # For each cross-validation split, the procedure trains a model on all the red
 # samples and evaluate the score of the model on the blue samples.
-<<<<<<< HEAD
-# As mentioned earlier, there are a variety of different cross-validation
-# strategies. Some of these aspects will be covered in more detail in future
-# notebooks.
-=======
 # As mentioned earlier, there is a variety of different cross-validation
 # strategies. Some of these aspects will be covered in more detail in future notebooks.
->>>>>>> 3479007d
 # ```
 #
 # Cross-validation is therefore computationally intensive because it requires
