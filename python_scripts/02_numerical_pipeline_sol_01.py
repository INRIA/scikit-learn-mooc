# ---
# jupyter:
#   jupytext:
#     text_representation:
#       extension: .py
#       format_name: percent
#       format_version: '1.3'
#       jupytext_version: 1.6.0
#   kernelspec:
#     display_name: Python 3
#     language: python
#     name: python3
# ---

# %% [markdown]
# # 📃 Solution for Exercise M1.03
#
# The goal of this exercise is to compare the performance of our classification model in
# the previous notebook (roughly 81% accuracy with `LogisticRegression`) to
# some simple baseline classification models. The simplest baseline classification model is one
# that always predicts the same class, irrespective of the input data.
#
# - What would be the score of a model that always predicts `' >50K'`?
# - What would be the score of a model that always predicts `' <=50K'`?
# - Is 81% or 82% accuracy a good score for this problem?
#
# Use a `DummyClassifier` and do a train-test split to evaluate
# its accuracy on the test set. This
# [link](https://scikit-learn.org/stable/modules/model_evaluation.html#dummy-estimators)
# shows a few examples of how to evaluate the generalization performance of these
# baseline models.

# %%
import pandas as pd

adult_census = pd.read_csv("../datasets/adult-census.csv")

# %% [markdown]
# We will first split our dataset to have the target separated from the data
# used to train our predictive model.

# %%
target_name = "class"
target = adult_census[target_name]
data = adult_census.drop(columns=target_name)

# %% [markdown]
# We start by selecting only the numerical columns as seen in the previous
# notebook.

# %%
numerical_columns = [
    "age", "capital-gain", "capital-loss", "hours-per-week"]

data_numeric = data[numerical_columns]

# %% [markdown]
# Split the data and target into a train and test set.

# %%
from sklearn.model_selection import train_test_split

# solution
data_numeric_train, data_numeric_test, target_train, target_test = \
    train_test_split(data_numeric, target, random_state=42)

# %% [markdown]
<<<<<<< HEAD
# We will first create a dummy classification model which will always predict the
# high revenue class, i.e. `" >50K"`, and check the generalization
# performance.
=======
# Use a `DummyClassifier` such that the resulting classifier will always
# predict the class `' >50K'`. What is the accuracy score on the test set?
# Repeat the experiment by always predicting the class `' <=50K'`.
#
# Hint: you can set the `strategy` parameter` of the `DummyClassifier` to
# achieve the desired behavior.
>>>>>>> b55bc311

# %%
from sklearn.dummy import DummyClassifier

# solution
class_to_predict = " >50K"
high_revenue_clf = DummyClassifier(strategy="constant",
                                   constant=class_to_predict)
high_revenue_clf.fit(data_numeric_train, target_train)
score = high_revenue_clf.score(data_numeric_test, target_test)
print(f"Accuracy of a model predicting only high revenue: {score:.3f}")

# %% [markdown] tags=["solution"]
# We clearly see that the score is below 0.5 which might be surprising at
# first. We will now check the generalization performance of a model which always
# predict the low revenue class, i.e. `" <=50K"`.

# %% tags=["solution"]
class_to_predict = " <=50K"
low_revenue_clf = DummyClassifier(strategy="constant",
                                  constant=class_to_predict)
low_revenue_clf.fit(data_numeric_train, target_train)
score = low_revenue_clf.score(data_numeric_test, target_test)
print(f"Accuracy of a model predicting only low revenue: {score:.3f}")

# %% [markdown] tags=["solution"]
# We observe that this model has an accuracy higher than 0.5. This is due to
# the fact that we have 3/4 of the target belonging to low-revenue class.

<<<<<<< HEAD
# %% [markdown]
# Therefore, any predictive model giving results below this dummy classification model
=======
# %% [markdown] tags=["solution"]
# Therefore, any predictive model giving results below this dummy classifier
>>>>>>> b55bc311
# will not be helpful.

# %% tags=["solution"]
adult_census["class"].value_counts()

# %% tags=["solution"]
(target == " <=50K").mean()

# %% [markdown] tags=["solution"]
# In practice, we could have the strategy `"most_frequent"` to predict the
# class that appears the most in the training target.

# %% tags=["solution"]
most_freq_revenue_clf = DummyClassifier(strategy="most_frequent")
most_freq_revenue_clf.fit(data_numeric_train, target_train)
score = most_freq_revenue_clf.score(data_numeric_test, target_test)
print(f"Accuracy of a model predicting the most frequent class: {score:.3f}")

# %% [markdown] tags=["solution"]
# So the `LogisticRegression` accuracy (roughly 81%) seems better than the
# `DummyClassifier` accuracy (roughly 76%). In a way it is a bit reassuring,
# using a machine learning model gives you a better performance than always
# predicting the majority class, i.e. the low income class `" <=50K"`.<|MERGE_RESOLUTION|>--- conflicted
+++ resolved
@@ -15,9 +15,9 @@
 # %% [markdown]
 # # 📃 Solution for Exercise M1.03
 #
-# The goal of this exercise is to compare the performance of our classification model in
-# the previous notebook (roughly 81% accuracy with `LogisticRegression`) to
-# some simple baseline classification models. The simplest baseline classification model is one
+# The goal of this exercise is to compare the generalization performance of our 
+# classification model in the previous notebook (roughly 81% accuracy with `LogisticRegression`) 
+# to some simple baseline classifiers. The simplest baseline classifier is one
 # that always predicts the same class, irrespective of the input data.
 #
 # - What would be the score of a model that always predicts `' >50K'`?
@@ -65,18 +65,13 @@
     train_test_split(data_numeric, target, random_state=42)
 
 # %% [markdown]
-<<<<<<< HEAD
-# We will first create a dummy classification model which will always predict the
-# high revenue class, i.e. `" >50K"`, and check the generalization
-# performance.
-=======
-# Use a `DummyClassifier` such that the resulting classifier will always
+# Use a `DummyClassifier` such that the resulting classification model will always
 # predict the class `' >50K'`. What is the accuracy score on the test set?
 # Repeat the experiment by always predicting the class `' <=50K'`.
 #
 # Hint: you can set the `strategy` parameter` of the `DummyClassifier` to
 # achieve the desired behavior.
->>>>>>> b55bc311
+
 
 # %%
 from sklearn.dummy import DummyClassifier
@@ -106,13 +101,8 @@
 # We observe that this model has an accuracy higher than 0.5. This is due to
 # the fact that we have 3/4 of the target belonging to low-revenue class.
 
-<<<<<<< HEAD
-# %% [markdown]
+# %% [markdown] tags=["solution"]
 # Therefore, any predictive model giving results below this dummy classification model
-=======
-# %% [markdown] tags=["solution"]
-# Therefore, any predictive model giving results below this dummy classifier
->>>>>>> b55bc311
 # will not be helpful.
 
 # %% tags=["solution"]
