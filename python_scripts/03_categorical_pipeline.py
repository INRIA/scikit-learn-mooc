# ---
# jupyter:
#   kernelspec:
#     display_name: Python 3
#     name: python3
# ---

# %% [markdown]
# # Encoding of categorical variables
#
# In this notebook, we will present typical ways of dealing with
# **categorical variables** by encoding them, namely **ordinal encoding** and
# **one-hot encoding**.

# %% [markdown]
# Let's first load the entire adult dataset containing both numerical and
# categorical data.

# %%
import pandas as pd

adult_census = pd.read_csv("../datasets/adult-census.csv")
# drop the duplicated column `"education-num"` as stated in the first notebook
adult_census = adult_census.drop(columns="education-num")

target_name = "class"
target = adult_census[target_name]

data = adult_census.drop(columns=[target_name])

# %% [markdown]
#
# ## Identify categorical variables
#
# As we saw in the previous section, a numerical variable is a
# quantity represented by a real or integer number. These variables can be
# naturally handled by machine learning algorithms that are typically composed
# of a sequence of arithmetic instructions such as additions and
# multiplications.
#
# In contrast, categorical variables have discrete values, typically
# represented by string labels (but not only) taken from a finite list of
# possible choices. For instance, the variable `native-country` in our dataset
# is a categorical variable because it encodes the data using a finite list of
# possible countries (along with the `?` symbol when this information is
# missing):

# %%
data["native-country"].value_counts().sort_index()

# %% [markdown]
# How can we easily recognize categorical columns among the dataset? Part of
# the answer lies in the columns' data type:

# %%
data.dtypes

# %% [markdown]
# If we look at the `"native-country"` column, we observe its data type is
# `object`, meaning it contains string values.
#
# ## Select features based on their data type
#
# In the previous notebook, we manually defined the numerical columns. We could
# do a similar approach. Instead, we will use the scikit-learn helper function
# `make_column_selector`, which allows us to select columns based on
# their data type. We will illustrate how to use this helper.

# %%
from sklearn.compose import make_column_selector as selector

categorical_columns_selector = selector(dtype_include=object)
categorical_columns = categorical_columns_selector(data)
categorical_columns

# %% [markdown]
# Here, we created the selector by passing the data type to include; we then
# passed the input dataset to the selector object, which returned a list of
# column names that have the requested data type. We can now filter out the
# unwanted columns:

# %%
data_categorical = data[categorical_columns]
data_categorical.head()

# %%
print(f"The dataset is composed of {data_categorical.shape[1]} features")

# %% [markdown]
# In the remainder of this section, we will present different strategies to
# encode categorical data into numerical data which can be used by a
# machine-learning algorithm.

# %% [markdown]
# ## Strategies to encode categories
#
# ### Encoding ordinal categories
#
# The most intuitive strategy is to encode each category with a different
# number. The `OrdinalEncoder` will transform the data in such manner.
# We will start by encoding a single column to understand how the encoding
# works.

# %%
from sklearn.preprocessing import OrdinalEncoder

education_column = data_categorical[["education"]]

encoder = OrdinalEncoder().set_output(transform="pandas")
education_encoded = encoder.fit_transform(education_column)
education_encoded

# %% [markdown]
# We see that each category in `"education"` has been replaced by a numeric
# value. We could check the mapping between the categories and the numerical
# values by checking the fitted attribute `categories_`.

# %%
encoder.categories_

# %% [markdown]
# Now, we can check the encoding applied on all categorical features.

# %%
data_encoded = encoder.fit_transform(data_categorical)
data_encoded[:5]

# %%
print(f"The dataset encoded contains {data_encoded.shape[1]} features")

# %% [markdown]
# We see that the categories have been encoded for each feature (column)
# independently. We also note that the number of features before and after the
# encoding is the same.
#
# However, be careful when applying this encoding strategy:
# using this integer representation leads downstream predictive models
# to assume that the values are ordered (0 < 1 < 2 < 3... for instance).
#
# By default, `OrdinalEncoder` uses a lexicographical strategy to map string
# category labels to integers. This strategy is arbitrary and often
# meaningless. For instance, suppose the dataset has a categorical variable
# named `"size"` with categories such as "S", "M", "L", "XL". We would like the
# integer representation to respect the meaning of the sizes by mapping them to
# increasing integers such as `0, 1, 2, 3`.
# However, the lexicographical strategy used by default would map the labels
# "S", "M", "L", "XL" to 2, 1, 0, 3, by following the alphabetical order.
#
# The `OrdinalEncoder` class accepts a `categories` constructor argument to
# pass categories in the expected ordering explicitly. You can find more
# information in the
# [scikit-learn documentation](https://scikit-learn.org/stable/modules/preprocessing.html#encoding-categorical-features)
# if needed.
#
# If a categorical variable does not carry any meaningful order information
# then this encoding might be misleading to downstream statistical models and
# you might consider using one-hot encoding instead (see below).
#
# ### Encoding nominal categories (without assuming any order)
#
# `OneHotEncoder` is an alternative encoder that prevents the downstream
# models to make a false assumption about the ordering of categories. For a
# given feature, it will create as many new columns as there are possible
# categories. For a given sample, the value of the column corresponding to the
# category will be set to `1` while all the columns of the other categories
# will be set to `0`.
#
# We will start by encoding a single feature (e.g. `"education"`) to illustrate
# how the encoding works.

# %%
from sklearn.preprocessing import OneHotEncoder

encoder = OneHotEncoder(sparse_output=False).set_output(transform="pandas")
education_encoded = encoder.fit_transform(education_column)
education_encoded

# %% [markdown]
# ```{note}
# `sparse_output=False` is used in the `OneHotEncoder` for didactic purposes,
# namely easier visualization of the data.
#
# Sparse matrices are efficient data structures when most of your matrix
# elements are zero. They won't be covered in detail in this course. If you
# want more details about them, you can look at
# [this](https://scipy-lectures.org/advanced/scipy_sparse/introduction.html#why-sparse-matrices).
# ```

# %% [markdown]
<<<<<<< HEAD
# We see that encoding a single feature will give a NumPy array full of zeros
# and ones. We can get a better understanding using the associated feature
# names resulting from the transformation.

# %%
feature_names = encoder.get_feature_names_out(input_features=["education"])
education_encoded = pd.DataFrame(education_encoded, columns=feature_names)
education_encoded

# %% [markdown]
# As we can see, each category (unique value) became a column; the encoding
=======
# We see that encoding a single feature will give a dataframe full of zeros
# and ones. Each category (unique value) became a column; the encoding
>>>>>>> 6d2a2ea2
# returned, for each sample, a 1 to specify which category it belongs to.
#
# Let's apply this encoding on the full dataset.

# %%
print(f"The dataset is composed of {data_categorical.shape[1]} features")
data_categorical.head()

# %%
data_encoded = encoder.fit_transform(data_categorical)
data_encoded[:5]

# %%
print(f"The encoded dataset contains {data_encoded.shape[1]} features")

# %% [markdown]
<<<<<<< HEAD
# Let's wrap this NumPy array in a dataframe with informative column names as
# provided by the encoder object:

# %%
columns_encoded = encoder.get_feature_names_out(data_categorical.columns)
pd.DataFrame(data_encoded, columns=columns_encoded).head()

# %% [markdown]
# Look at how the `"workclass"` variable of the 3 first records has been
# encoded and compare this to the original string representation.
=======
# Look at how the `"workclass"` variable of the 3 first records has been encoded
# and compare this to the original string representation.
>>>>>>> 6d2a2ea2
#
# The number of features after the encoding is more than 10 times larger than
# in the original data because some variables such as `occupation` and
# `native-country` have many possible categories.

# %% [markdown]
# ### Choosing an encoding strategy
#
# Choosing an encoding strategy will depend on the underlying models and the
# type of categories (i.e. ordinal vs. nominal).

# %% [markdown]
# ```{note}
# In general `OneHotEncoder` is the encoding strategy used when the
# downstream models are **linear models** while `OrdinalEncoder` is often a
# good strategy with **tree-based models**.
# ```

# %% [markdown]
#
# Using an `OrdinalEncoder` will output ordinal categories. This means
# that there is an order in the resulting categories (e.g. `0 < 1 < 2`). The
# impact of violating this ordering assumption is really dependent on the
# downstream models. Linear models will be impacted by misordered categories
# while tree-based models will not.
#
# You can still use an `OrdinalEncoder` with linear models but you need to be
# sure that:
# - the original categories (before encoding) have an ordering;
# - the encoded categories follow the same ordering than the original
#   categories.
# The **next exercise** highlights the issue of misusing `OrdinalEncoder` with
# a linear model.
#
# One-hot encoding categorical variables with high cardinality can cause
# computational inefficiency in tree-based models. Because of this, it is not recommended
# to use `OneHotEncoder` in such cases even if the original categories do not
# have a given order. We will show this in the **final exercise** of this sequence.

# %% [markdown]
# ## Evaluate our predictive pipeline
#
# We can now integrate this encoder inside a machine learning pipeline like we
# did with numerical data: let's train a linear classifier on the encoded data
# and check the generalization performance of this machine learning pipeline using
# cross-validation.
#
# Before we create the pipeline, we have to linger on the `native-country`.
# Let's recall some statistics regarding this column.

# %%
data["native-country"].value_counts()

# %% [markdown]
# We see that the `"Holand-Netherlands"` category is occurring rarely. This will
# be a problem during cross-validation: if the sample ends up in the test set
# during splitting then the classifier would not have seen the category during
# training and will not be able to encode it.
#
# In scikit-learn, there are some possible solutions to bypass this issue:
#
# * list all the possible categories and provide them to the encoder via the
#   keyword argument `categories` instead of letting the estimator to
#   automatically determine them from the training data when calling fit;
# * set the parameter `handle_unknown="ignore"`, i.e. if an unknown category is
#   encountered during transform, the resulting one-hot encoded columns for this
#   feature will be all zeros;
# * adjust the `min_frequency` parameter to collapse the rarest categories
#   observed in the training data into a single one-hot encoded feature. If you
#   enable this option, you can also set `handle_unknown="infrequent_if_exist"`
#   to encode the unknown categories (categories only observed at predict time)
#   as ones in that last column.
#
# Here we demo the second option, but feel free to evaluate the alternatives.

# %% [markdown]
# ```{tip}
# Be aware the `OrdinalEncoder` exposes as well a parameter
# `handle_unknown`. It can be set to `use_encoded_value`. If that option is chosen,
# you can define a fixed value to which all unknowns will be set to during
# `transform`. For example,
# `OrdinalEncoder(handle_unknown='use_encoded_value', unknown_value=42)`
# will set all values encountered during `transform` to `42` which are not part of
# the data encountered during the `fit` call.
# You are going to use these parameters in the next exercise.
# ```

# %% [markdown]
# We can now create our machine learning pipeline.

# %%
from sklearn.pipeline import make_pipeline
from sklearn.linear_model import LogisticRegression

model = make_pipeline(
    OneHotEncoder(handle_unknown="ignore"), LogisticRegression(max_iter=500)
)

# %% [markdown]
# ```{note}
# Here, we need to increase the maximum number of iterations to obtain a fully
# converged `LogisticRegression` and silence a `ConvergenceWarning`. Contrary
# to the numerical features, the one-hot encoded categorical features are all
# on the same scale (values are 0 or 1), so they would not benefit from
# scaling. In this case, increasing `max_iter` is the right thing to do.
# ```

# %% [markdown]
# Finally, we can check the model's generalization performance only using the
# categorical columns.

# %%
from sklearn.model_selection import cross_validate

cv_results = cross_validate(model, data_categorical, target)
cv_results

# %%
scores = cv_results["test_score"]
print(f"The accuracy is: {scores.mean():.3f} ± {scores.std():.3f}")

# %% [markdown]
# As you can see, this representation of the categorical variables is
# slightly more predictive of the revenue than the numerical variables
# that we used previously.

# %% [markdown]
#
# In this notebook we have:
# * seen two common strategies for encoding categorical features: **ordinal
#   encoding** and **one-hot encoding**;
# * used a **pipeline** to use a **one-hot encoder** before fitting a logistic
#   regression.<|MERGE_RESOLUTION|>--- conflicted
+++ resolved
@@ -187,22 +187,8 @@
 # ```
 
 # %% [markdown]
-<<<<<<< HEAD
-# We see that encoding a single feature will give a NumPy array full of zeros
-# and ones. We can get a better understanding using the associated feature
-# names resulting from the transformation.
-
-# %%
-feature_names = encoder.get_feature_names_out(input_features=["education"])
-education_encoded = pd.DataFrame(education_encoded, columns=feature_names)
-education_encoded
-
-# %% [markdown]
-# As we can see, each category (unique value) became a column; the encoding
-=======
 # We see that encoding a single feature will give a dataframe full of zeros
 # and ones. Each category (unique value) became a column; the encoding
->>>>>>> 6d2a2ea2
 # returned, for each sample, a 1 to specify which category it belongs to.
 #
 # Let's apply this encoding on the full dataset.
@@ -219,21 +205,8 @@
 print(f"The encoded dataset contains {data_encoded.shape[1]} features")
 
 # %% [markdown]
-<<<<<<< HEAD
-# Let's wrap this NumPy array in a dataframe with informative column names as
-# provided by the encoder object:
-
-# %%
-columns_encoded = encoder.get_feature_names_out(data_categorical.columns)
-pd.DataFrame(data_encoded, columns=columns_encoded).head()
-
-# %% [markdown]
-# Look at how the `"workclass"` variable of the 3 first records has been
-# encoded and compare this to the original string representation.
-=======
 # Look at how the `"workclass"` variable of the 3 first records has been encoded
 # and compare this to the original string representation.
->>>>>>> 6d2a2ea2
 #
 # The number of features after the encoding is more than 10 times larger than
 # in the original data because some variables such as `occupation` and
