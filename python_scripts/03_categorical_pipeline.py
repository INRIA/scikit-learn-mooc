--- conflicted
+++ resolved
@@ -285,32 +285,17 @@
 #
 # In scikit-learn, there are some possible solutions to bypass this issue:
 #
-# * list all the possible categories and provide it to the encoder via the
-<<<<<<< HEAD
-#   keyword argument `categories`;
+# * list all the possible categories and provide them to the encoder via the
+#   keyword argument `categories` instead of letting the estimator to
+#   automatically determine them from the training data when calling fit;
 # * set the parameter `handle_unknown="ignore"`, i.e. if an unknown category is
 #   encountered during transform, the resulting one-hot encoded columns for this
 #   feature will be all zeros.
-# * set the parameter `handle_unknown="infrequent_if_exist"`, i.e. if one or
-#   more unknown categories are encountered during transform, the resulting
-#   one-hot encoded columns will be mapped to the last position in the encoding.
-#   The notion of what is "infrequent" can be controlled with the
-#   hyper-parameter `min_frequency`.
-=======
-#   keyword argument `categories` instead of letting the estimator try to
-#   automatically find this list only from the training side of the split when
-#   calling `fit`;
-# * it is possible to set `min_frequency` to a non-default value to
-#   collapse the rarest categories observed on the training data
-#   into a the last one-hot encoded feature. When this option is
-#   enabled, it is then possible to also set
-#   `handle_unknown="infrequent_if_exist"` to also encode the
-#   unknown categories (categories only observed at predict time)
-#   as ones in that last column.
-# * set the parameter `handle_unknown="ignore"`, i.e. if an unknown category is
-#   encountered during transform, the resulting one-hot encoded columns for this
-#   feature will be all zeros.
->>>>>>> 29f2744c
+# * set `min_frequency` to a non-default value to collapse the rarest categories
+#   observed on the training data into a last one-hot encoded feature. When this
+#   option is enabled, it is then possible to also set
+#   `handle_unknown="infrequent_if_exist"` to also encode the unknown categories
+#   (categories only observed at predict time) as ones in that last column.
 #
 # Here we demo the second option, but feel free to evaluate the alternatives.
 
