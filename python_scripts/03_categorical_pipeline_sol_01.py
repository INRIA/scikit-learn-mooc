# ---
# jupyter:
#   jupytext:
#     text_representation:
#       extension: .py
#       format_name: percent
#       format_version: '1.3'
#       jupytext_version: 1.6.0
#   kernelspec:
#     display_name: Python 3
#     language: python
#     name: python3
# ---

# %% [markdown]
# # 📃 Solution for Exercise M1.04
#
# The goal of this exercise is to evaluate the impact of using an arbitrary
# integer encoding for categorical variables along with a linear
# classification model such as Logistic Regression.
#
# To do so, let's try to use `OrdinalEncoder` to preprocess the categorical
# variables. This preprocessor is assembled in a pipeline with
# `LogisticRegression`. The generalization performance of the pipeline can be
# evaluated by cross-validation and then compared to the score obtained when
# using `OneHotEncoder` or to some other baseline score.
#
# First, we load the dataset.

# %%
import pandas as pd

adult_census = pd.read_csv("../datasets/adult-census.csv")

# %%
target_name = "class"
target = adult_census[target_name]
data = adult_census.drop(columns=[target_name, "education-num"])

# %% [markdown]
# In the previous notebook, we used `sklearn.compose.make_column_selector` to
# automatically select columns with a specific data type (also called `dtype`).
# Here, we will use this selector to get only the columns containing strings
# (column with `object` dtype) that correspond to categorical features in our
# dataset.

# %%
from sklearn.compose import make_column_selector as selector

categorical_columns_selector = selector(dtype_include=object)
categorical_columns = categorical_columns_selector(data)
data_categorical = data[categorical_columns]

# %% [markdown]
# Define a scikit-learn pipeline composed of an `OrdinalEncoder` and a
# `LogisticRegression` classifier.
#
# Because `OrdinalEncoder` can raise errors if it sees an unknown category at
# prediction time, you can set the `handle_unknown="use_encoded_value"` and
# `unknown_value` parameters. You can refer to the
# [scikit-learn documentation](https://scikit-learn.org/stable/modules/generated/sklearn.preprocessing.OrdinalEncoder.html)
# for more details regarding these parameters.

# %%
from sklearn.pipeline import make_pipeline
from sklearn.preprocessing import OrdinalEncoder
from sklearn.linear_model import LogisticRegression

# solution
model = make_pipeline(
    OrdinalEncoder(handle_unknown="use_encoded_value", unknown_value=-1),
    LogisticRegression(max_iter=500))

# %% [markdown]
# Your model is now defined. Evaluate it using a cross-validation using
# `sklearn.model_selection.cross_validate`.

# %%
from sklearn.model_selection import cross_validate

# solution

cv_results = cross_validate(model, data_categorical, target)

scores = cv_results["test_score"]
print("The mean cross-validation accuracy is: "
      f"{scores.mean():.3f} +/- {scores.std():.3f}")

# %% [markdown] tags=["solution"]
# Using an arbitrary mapping from string labels to integers as done here causes
# the linear model to make bad assumptions on the relative ordering of
# categories.
#
# This prevents the model from learning anything predictive enough and the
# cross-validated score is even lower than the baseline we obtained by ignoring
# the input data and just constantly predicting the most frequent class:

# %% tags=["solution"]
from sklearn.dummy import DummyClassifier

cv_results = cross_validate(DummyClassifier(strategy="most_frequent"),
                            data_categorical, target)
scores = cv_results["test_score"]
print("The mean cross-validation accuracy is: "
      f"{scores.mean():.3f} +/- {scores.std():.3f}")

# %% [markdown]
# Now, we would like to compare the generalization performance of our previous
# model with a new model where instead of using an `OrdinalEncoder`, we will
# use a `OneHotEncoder`. Repeat the model evaluation using cross-validation.
# Compare the score of both models and conclude on the impact of choosing a
# specific encoding strategy when using a linear model.

# %%
from sklearn.preprocessing import OneHotEncoder

# solution
model = make_pipeline(
    OneHotEncoder(handle_unknown="ignore"),
    LogisticRegression(max_iter=500))
cv_results = cross_validate(model, data_categorical, target)
scores = cv_results["test_score"]
print("The mean cross-validation accuracy is: "
      f"{scores.mean():.3f} +/- {scores.std():.3f}")

<<<<<<< HEAD
# %% [markdown]
# With the linear classification model chosen, using an encoding that does not assume
=======
# %% [markdown] tags=["solution"]
# With the linear classifier chosen, using an encoding that does not assume
>>>>>>> b55bc311
# any ordering lead to much better result.
#
# The important message here is: linear model and `OrdinalEncoder` are used
# together only for ordinal categorical features, features with a specific
# ordering. Otherwise, your model will perform poorly.<|MERGE_RESOLUTION|>--- conflicted
+++ resolved
@@ -123,13 +123,8 @@
 print("The mean cross-validation accuracy is: "
       f"{scores.mean():.3f} +/- {scores.std():.3f}")
 
-<<<<<<< HEAD
-# %% [markdown]
+# %% [markdown] tags=["solution"]
 # With the linear classification model chosen, using an encoding that does not assume
-=======
-# %% [markdown] tags=["solution"]
-# With the linear classifier chosen, using an encoding that does not assume
->>>>>>> b55bc311
 # any ordering lead to much better result.
 #
 # The important message here is: linear model and `OrdinalEncoder` are used
