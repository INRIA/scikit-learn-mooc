# -*- coding: utf-8 -*-
# ---
# jupyter:
#   jupytext:
#     text_representation:
#       extension: .py
#       format_name: percent
#       format_version: '1.3'
#       jupytext_version: 1.10.3
#   kernelspec:
#     display_name: Python 3
#     language: python
#     name: python3
# ---

# %% [markdown]
# # 📃 Solution for Exercise M1.05
#
# The goal of this exercise is to evaluate the impact of feature preprocessing
<<<<<<< HEAD
# on a pipeline that uses a decision-tree-based classification model instead of logistic
=======
# on a pipeline that uses a decision-tree-based classifier instead of a logistic
>>>>>>> b55bc311
# regression.
#
# - The first question is to empirically evaluate whether scaling numerical
#   features is helpful or not;
# - The second question is to evaluate whether it is empirically better (both
#   from a computational and a statistical perspective) to use integer coded or
#   one-hot encoded categories.

# %%
import pandas as pd

adult_census = pd.read_csv("../datasets/adult-census.csv")

# %%
target_name = "class"
target = adult_census[target_name]
data = adult_census.drop(columns=[target_name, "education-num"])

# %% [markdown]
# As in the previous notebooks, we use the utility `make_column_selector`
# to select only columns with a specific data type. Besides, we list in
# advance all categories for the categorical columns.

# %%
from sklearn.compose import make_column_selector as selector

numerical_columns_selector = selector(dtype_exclude=object)
categorical_columns_selector = selector(dtype_include=object)
numerical_columns = numerical_columns_selector(data)
categorical_columns = categorical_columns_selector(data)

# %% [markdown]
# ## Reference pipeline (no numerical scaling and integer-coded categories)
#
# First let's time the pipeline we used in the main notebook to serve as a
# reference:

# %%
import time

from sklearn.model_selection import cross_validate
from sklearn.pipeline import make_pipeline
from sklearn.compose import ColumnTransformer
from sklearn.preprocessing import OrdinalEncoder
from sklearn.experimental import enable_hist_gradient_boosting
from sklearn.ensemble import HistGradientBoostingClassifier

categorical_preprocessor = OrdinalEncoder(handle_unknown="use_encoded_value",
                                          unknown_value=-1)
preprocessor = ColumnTransformer([
    ('categorical', categorical_preprocessor, categorical_columns)],
    remainder="passthrough")

model = make_pipeline(preprocessor, HistGradientBoostingClassifier())

start = time.time()
cv_results = cross_validate(model, data, target)
elapsed_time = time.time() - start

scores = cv_results["test_score"]

print("The mean cross-validation accuracy is: "
      f"{scores.mean():.3f} +/- {scores.std():.3f} "
      f"with a fitting time of {elapsed_time:.3f}")

# %% [markdown]
# ## Scaling numerical features
#
# Let's write a similar pipeline that also scales the numerical features using
# `StandardScaler` (or similar):

# %%
# solution
import time

from sklearn.preprocessing import StandardScaler

preprocessor = ColumnTransformer([
    ('numerical', StandardScaler(), numerical_columns),
    ('categorical', OrdinalEncoder(handle_unknown="use_encoded_value",
                                   unknown_value=-1),
     categorical_columns)])

model = make_pipeline(preprocessor, HistGradientBoostingClassifier())

start = time.time()
cv_results = cross_validate(model, data, target)
elapsed_time = time.time() - start

scores = cv_results["test_score"]

print("The mean cross-validation accuracy is: "
      f"{scores.mean():.3f} +/- {scores.std():.3f} "
      f"with a fitting time of {elapsed_time:.3f}")

# %% [markdown] tags=["solution"]
# ### Analysis
#
# We can observe that both the accuracy and the training time are approximately
# the same as the reference pipeline (any time difference you might observe is
# not significant).
#
# Scaling numerical features is indeed useless for most decision tree models in
# general and for `HistGradientBoostingClassifier` in particular.

# %% [markdown]
# ## One-hot encoding of categorical variables
#
# We observed that integer coding of categorical variables can be very
# detrimental for linear models. However, it does not seem to be the case for
# `HistGradientBoostingClassifier` models, as the cross-validation score
# of the reference pipeline with `OrdinalEncoder` is reasonably good.
#
# Let's see if we can get an even better accuracy with `OneHotEncoder`.
#
# Hint: `HistGradientBoostingClassifier` does not yet support sparse input
# data. You might want to use
# `OneHotEncoder(handle_unknown="ignore", sparse=False)` to force the use of a
# dense representation as a workaround.

# %%
# solution
import time

from sklearn.preprocessing import OneHotEncoder

categorical_preprocessor = OneHotEncoder(handle_unknown="ignore", sparse=False)
preprocessor = ColumnTransformer([
    ('one-hot-encoder', categorical_preprocessor, categorical_columns)],
    remainder="passthrough")

model = make_pipeline(preprocessor, HistGradientBoostingClassifier())

start = time.time()
cv_results = cross_validate(model, data, target)
elapsed_time = time.time() - start

scores = cv_results["test_score"]

print("The mean cross-validation accuracy is: "
      f"{scores.mean():.3f} +/- {scores.std():.3f} "
      f"with a fitting time of {elapsed_time:.3f}")

# %% [markdown] tags=["solution"]
# ### Analysis
#
# From an accuracy point of view, the result is almost exactly the same.
# The reason is that `HistGradientBoostingClassifier` is expressive
# and robust enough to deal with misleading ordering of integer coded
# categories (which was not the case for linear models).
#
# However from a computation point of view, the training time is
# significantly longer: this is caused by the fact that `OneHotEncoder`
# generates approximately 10 times more features than `OrdinalEncoder`.
#
# Note that the current implementation `HistGradientBoostingClassifier`
# is still incomplete, and once sparse representation are handled
# correctly, training time might improve with such kinds of encodings.
#
# The main take away message is that arbitrary integer coding of
# categories is perfectly fine for `HistGradientBoostingClassifier`
# and yields fast training times.<|MERGE_RESOLUTION|>--- conflicted
+++ resolved
@@ -17,11 +17,7 @@
 # # 📃 Solution for Exercise M1.05
 #
 # The goal of this exercise is to evaluate the impact of feature preprocessing
-<<<<<<< HEAD
-# on a pipeline that uses a decision-tree-based classification model instead of logistic
-=======
-# on a pipeline that uses a decision-tree-based classifier instead of a logistic
->>>>>>> b55bc311
+# on a pipeline that uses a decision-tree-based classification model instead of a logistic
 # regression.
 #
 # - The first question is to empirically evaluate whether scaling numerical
