--- conflicted
+++ resolved
@@ -13,8 +13,8 @@
 # generalizing. Besides these aspects, it is also important to understand how
 # the different errors are influenced by the number of samples available.
 #
-# In this notebook, we will show this aspect by looking a the variability of the
-# different errors.
+# In this notebook, we will show this aspect by looking a the variability of
+# the different errors.
 #
 # Let's first load the data and create the same model as in the previous
 # notebook.
@@ -50,11 +50,11 @@
 # the validation curve, but instead of varying a hyperparameter, we vary the
 # number of training samples. This curve is called the **learning curve**.
 #
-# It gives information regarding the benefit of adding new training samples to
-# improve a model's generalization performance.
+# It gives information regarding the benefit of adding new training samples
+# to improve a model's generalization performance.
 #
-# Let's compute the learning curve for a decision tree and vary the proportion
-# of the training set from 10% to 100%.
+# Let's compute the learning curve for a decision tree and vary the
+# proportion of the training set from 10% to 100%.
 
 # %%
 import numpy as np
@@ -74,7 +74,6 @@
 # Now, we are all set to carry out the experiment.
 
 # %%
-<<<<<<< HEAD
 from sklearn.model_selection import LearningCurveDisplay
 import matplotlib.pyplot as plt
 
@@ -84,54 +83,14 @@
     target,
     train_sizes=train_sizes,
     cv=cv,
-    score_type="both", # both train and test errors
+    score_type="both",  # both train and test errors
     scoring="neg_mean_absolute_error",
-    negate_score=True, # to use when metric starts with "neg_"
-    log_scale=True, # sets log scale for the x-axis
+    negate_score=True,  # to use when metric starts with "neg_"
+    log_scale=True,  # sets log scale for the x-axis
     score_name="Mean absolute error (k$)",
     std_display_style="errorbar",
     n_jobs=2,
 )
-=======
-from sklearn.model_selection import learning_curve
-
-results = learning_curve(
-    regressor,
-    data,
-    target,
-    train_sizes=train_sizes,
-    cv=cv,
-    scoring="neg_mean_absolute_error",
-    n_jobs=2,
-)
-train_size, train_scores, test_scores = results[:3]
-# Convert the scores into errors
-train_errors, test_errors = -train_scores, -test_scores
-
-# %% [markdown]
-# Now, we can plot the curve.
-
-# %%
-import matplotlib.pyplot as plt
-
-plt.errorbar(
-    train_size,
-    train_errors.mean(axis=1),
-    yerr=train_errors.std(axis=1),
-    label="Training error",
-)
-plt.errorbar(
-    train_size,
-    test_errors.mean(axis=1),
-    yerr=test_errors.std(axis=1),
-    label="Testing error",
-)
-plt.legend()
-
-plt.xscale("log")
-plt.xlabel("Number of samples in the training set")
-plt.ylabel("Mean absolute error (k$)")
->>>>>>> a3f96ad0
 _ = plt.title("Learning curve for decision tree")
 
 # %% [markdown]
@@ -139,11 +98,11 @@
 # means that the trained model (i.e. decision tree) is clearly overfitting the
 # training data.
 #
-# Looking at the testing error alone, we observe that the more samples are added
-# into the training set, the lower the testing error becomes. Also, we are
-# searching for the plateau of the testing error for which there is no benefit
-# to adding samples anymore or assessing the potential gain of adding more
-# samples into the training set.
+# Looking at the testing error alone, we observe that the more samples are
+# added into the training set, the lower the testing error becomes. Also, we
+# are searching for the plateau of the testing error for which there is no
+# benefit to adding samples anymore or assessing the potential gain of adding
+# more samples into the training set.
 #
 # If we achieve a plateau and adding new samples in the training set does not
 # reduce the testing error, we might have reached the Bayes error rate using the
