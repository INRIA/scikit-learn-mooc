# ---
# jupyter:
#   kernelspec:
#     display_name: Python 3
#     name: python3
# ---

# %% [markdown]
# # Adaptive Boosting (AdaBoost)
#
# In this notebook, we present the Adaptive Boosting (AdaBoost) algorithm. The
# aim is to get intuitions regarding the internal machinery of AdaBoost and
# boosting in general.
#
# We will load the "penguin" dataset. We will predict penguin species from the
# culmen length and depth features.

# %%
import pandas as pd

penguins = pd.read_csv("../datasets/penguins_classification.csv")
culmen_columns = ["Culmen Length (mm)", "Culmen Depth (mm)"]
target_column = "Species"

data, target = penguins[culmen_columns], penguins[target_column]

# %% [markdown]
# ```{note}
# If you want a deeper overview regarding this dataset, you can refer to the
# Appendix - Datasets description section at the end of this MOOC.
# ```

# %% [markdown]
# We will purposefully train a shallow decision tree. Since it is shallow, it is
# unlikely to overfit and some of the training examples will even be
# misclassified.

# %%
import seaborn as sns
from sklearn.tree import DecisionTreeClassifier

palette = ["tab:red", "tab:blue", "black"]

tree = DecisionTreeClassifier(max_depth=2, random_state=0)
tree.fit(data, target)

# %% [markdown]
# We can predict on the same dataset and check which samples are misclassified.

# %%
import numpy as np

target_predicted = tree.predict(data)
misclassified_samples_idx = np.flatnonzero(target != target_predicted)
data_misclassified = data.iloc[misclassified_samples_idx]

# %%
import matplotlib.pyplot as plt
from sklearn.inspection import DecisionBoundaryDisplay

DecisionBoundaryDisplay.from_estimator(
    tree, data, response_method="predict", cmap="RdBu", alpha=0.5
)

# plot the original dataset
sns.scatterplot(
    data=penguins,
    x=culmen_columns[0],
    y=culmen_columns[1],
    hue=target_column,
    palette=palette,
)
# plot the misclassified samples
sns.scatterplot(
    data=data_misclassified,
    x=culmen_columns[0],
    y=culmen_columns[1],
    label="Misclassified samples",
    marker="+",
    s=150,
    color="k",
)

plt.legend(bbox_to_anchor=(1.04, 0.5), loc="center left")
<<<<<<< HEAD
_ = plt.title("Decision tree predictions \nwith misclassified samples " "highlighted")
=======
_ = plt.title(
    "Decision tree predictions \nwith misclassified samples highlighted"
)
>>>>>>> 424bc74d

# %% [markdown]
# We observe that several samples have been misclassified by the classifier.
#
# We mentioned that boosting relies on creating a new classifier which tries to
# correct these misclassifications. In scikit-learn, learners have a parameter
# `sample_weight` which forces it to pay more attention to samples with higher
# weights during the training.
#
# This parameter is set when calling `classifier.fit(X, y,
# sample_weight=weights)`. We will use this trick to create a new classifier by
# 'discarding' all correctly classified samples and only considering the
# misclassified samples. Thus, misclassified samples will be assigned a weight
# of 1 and well classified samples will be assigned a weight of 0.

# %%
sample_weight = np.zeros_like(target, dtype=int)
sample_weight[misclassified_samples_idx] = 1

tree = DecisionTreeClassifier(max_depth=2, random_state=0)
tree.fit(data, target, sample_weight=sample_weight)

# %%
DecisionBoundaryDisplay.from_estimator(
    tree, data, response_method="predict", cmap="RdBu", alpha=0.5
)
sns.scatterplot(
    data=penguins,
    x=culmen_columns[0],
    y=culmen_columns[1],
    hue=target_column,
    palette=palette,
)
sns.scatterplot(
    data=data_misclassified,
    x=culmen_columns[0],
    y=culmen_columns[1],
    label="Previously misclassified samples",
    marker="+",
    s=150,
    color="k",
)

plt.legend(bbox_to_anchor=(1.04, 0.5), loc="center left")
_ = plt.title("Decision tree by changing sample weights")

# %% [markdown]
# We see that the decision function drastically changed. Qualitatively, we see
# that the previously misclassified samples are now correctly classified.

# %%
target_predicted = tree.predict(data)
newly_misclassified_samples_idx = np.flatnonzero(target != target_predicted)
remaining_misclassified_samples_idx = np.intersect1d(
    misclassified_samples_idx, newly_misclassified_samples_idx
)

print(
<<<<<<< HEAD
    f"Number of samples previously misclassified and "
=======
    "Number of samples previously misclassified and "
>>>>>>> 424bc74d
    f"still misclassified: {len(remaining_misclassified_samples_idx)}"
)

# %% [markdown]
# However, we are making mistakes on previously well classified samples. Thus,
# we get the intuition that we should weight the predictions of each classifier
# differently, most probably by using the number of mistakes each classifier is
# making.
#
# So we could use the classification error to combine both trees.

# %%
ensemble_weight = [
    (target.shape[0] - len(misclassified_samples_idx)) / target.shape[0],
    (target.shape[0] - len(newly_misclassified_samples_idx)) / target.shape[0],
]
ensemble_weight

# %% [markdown]
# The first classifier was 94% accurate and the second one 69% accurate.
# Therefore, when predicting a class, we should trust the first classifier
# slightly more than the second one. We could use these accuracy values to
# weight the predictions of each learner.
#
# To summarize, boosting learns several classifiers, each of which will focus
# more or less on specific samples of the dataset. Boosting is thus different
# from bagging: here we never resample our dataset, we just assign different
# weights to the original dataset.
#
# Boosting requires some strategy to combine the learners together:
#
# * one needs to define a way to compute the weights to be assigned to samples;
# * one needs to assign a weight to each learner when making predictions.
#
# Indeed, we defined a really simple scheme to assign sample weights and learner
# weights. However, there are statistical theories (like in AdaBoost) for how
# these sample and learner weights can be optimally calculated.
#
# We will use the AdaBoost classifier implemented in scikit-learn and look at
# the underlying decision tree classifiers trained.

# %%
from sklearn.ensemble import AdaBoostClassifier

estimator = DecisionTreeClassifier(max_depth=3, random_state=0)
adaboost = AdaBoostClassifier(
    estimator=estimator, n_estimators=3, algorithm="SAMME", random_state=0
)
adaboost.fit(data, target)

# %%
for boosting_round, tree in enumerate(adaboost.estimators_):
    plt.figure()
    # we convert `data` into a NumPy array to avoid a warning raised in scikit-learn
    DecisionBoundaryDisplay.from_estimator(
        tree,
        data.to_numpy(),
        response_method="predict",
        cmap="RdBu",
        alpha=0.5,
    )
    sns.scatterplot(
        x=culmen_columns[0],
        y=culmen_columns[1],
        hue=target_column,
        data=penguins,
        palette=palette,
    )
<<<<<<< HEAD
    sns.scatterplot(
        x=culmen_columns[0],
        y=culmen_columns[1],
        hue=target_column,
        data=penguins,
        palette=palette,
    )
=======
>>>>>>> 424bc74d
    plt.legend(bbox_to_anchor=(1.04, 0.5), loc="center left")
    _ = plt.title(f"Decision tree trained at round {boosting_round}")

# %%
print(f"Weight of each classifier: {adaboost.estimator_weights_}")

# %%
print(f"Error of each classifier: {adaboost.estimator_errors_}")

# %% [markdown]
# We see that AdaBoost learned three different classifiers, each of which
# focuses on different samples. Looking at the weights of each learner, we see
# that the ensemble gives the highest weight to the first classifier. This
# indeed makes sense when we look at the errors of each classifier. The first
# classifier also has the highest classification generalization performance.
#
# While AdaBoost is a nice algorithm to demonstrate the internal machinery of
# boosting algorithms, it is not the most efficient. This title is handed to the
# gradient-boosting decision tree (GBDT) algorithm, which we will discuss in the
# next unit.<|MERGE_RESOLUTION|>--- conflicted
+++ resolved
@@ -82,13 +82,7 @@
 )
 
 plt.legend(bbox_to_anchor=(1.04, 0.5), loc="center left")
-<<<<<<< HEAD
 _ = plt.title("Decision tree predictions \nwith misclassified samples " "highlighted")
-=======
-_ = plt.title(
-    "Decision tree predictions \nwith misclassified samples highlighted"
-)
->>>>>>> 424bc74d
 
 # %% [markdown]
 # We observe that several samples have been misclassified by the classifier.
@@ -147,11 +141,7 @@
 )
 
 print(
-<<<<<<< HEAD
     f"Number of samples previously misclassified and "
-=======
-    "Number of samples previously misclassified and "
->>>>>>> 424bc74d
     f"still misclassified: {len(remaining_misclassified_samples_idx)}"
 )
 
@@ -220,7 +210,6 @@
         data=penguins,
         palette=palette,
     )
-<<<<<<< HEAD
     sns.scatterplot(
         x=culmen_columns[0],
         y=culmen_columns[1],
@@ -228,8 +217,6 @@
         data=penguins,
         palette=palette,
     )
-=======
->>>>>>> 424bc74d
     plt.legend(bbox_to_anchor=(1.04, 0.5), loc="center left")
     _ = plt.title(f"Decision tree trained at round {boosting_round}")
 
