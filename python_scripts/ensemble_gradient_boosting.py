--- conflicted
+++ resolved
@@ -40,13 +40,7 @@
     y = x**3 - 0.5 * x**2 + noise
 
     data_train = pd.DataFrame(x, columns=["Feature"])
-<<<<<<< HEAD
     data_test = pd.DataFrame(np.linspace(x_max, x_min, num=300), columns=["Feature"])
-=======
-    data_test = pd.DataFrame(
-        np.linspace(x_max, x_min, num=300), columns=["Feature"]
-    )
->>>>>>> 424bc74d
     target_train = pd.Series(y, name="Target")
 
     return data_train, data_test, target_train
@@ -58,13 +52,7 @@
 import matplotlib.pyplot as plt
 import seaborn as sns
 
-<<<<<<< HEAD
 sns.scatterplot(x=data_train["Feature"], y=target_train, color="black", alpha=0.5)
-=======
-sns.scatterplot(
-    x=data_train["Feature"], y=target_train, color="black", alpha=0.5
-)
->>>>>>> 424bc74d
 _ = plt.title("Synthetic regression dataset")
 
 # %% [markdown]
@@ -89,13 +77,7 @@
 
 # %%
 # plot the data
-<<<<<<< HEAD
 sns.scatterplot(x=data_train["Feature"], y=target_train, color="black", alpha=0.5)
-=======
-sns.scatterplot(
-    x=data_train["Feature"], y=target_train, color="black", alpha=0.5
-)
->>>>>>> 424bc74d
 # plot the predictions
 line_predictions = plt.plot(data_test["Feature"], target_test_predicted, "--")
 
@@ -105,13 +87,7 @@
 ):
     lines_residuals = plt.plot([value, value], [true, predicted], color="red")
 
-<<<<<<< HEAD
 plt.legend([line_predictions[0], lines_residuals[0]], ["Fitted tree", "Residuals"])
-=======
-plt.legend(
-    [line_predictions[0], lines_residuals[0]], ["Fitted tree", "Residuals"]
-)
->>>>>>> 424bc74d
 _ = plt.title("Prediction function together \nwith errors on the training set")
 
 # %% [markdown]
@@ -143,13 +119,7 @@
 
 # %%
 sns.scatterplot(x=data_train["Feature"], y=residuals, color="black", alpha=0.5)
-<<<<<<< HEAD
 line_predictions = plt.plot(data_test["Feature"], target_test_predicted_residuals, "--")
-=======
-line_predictions = plt.plot(
-    data_test["Feature"], target_test_predicted_residuals, "--"
-)
->>>>>>> 424bc74d
 
 # plot the residuals of the predicted residuals
 for value, true, predicted in zip(
@@ -189,13 +159,7 @@
 #   * the predictions
 #   * the residuals
 
-<<<<<<< HEAD
 sns.scatterplot(x=data_train["Feature"], y=target_train, color="black", alpha=0.5)
-=======
-sns.scatterplot(
-    x=data_train["Feature"], y=target_train, color="black", alpha=0.5
-)
->>>>>>> 424bc74d
 plt.plot(data_test["Feature"], target_test_predicted, "--")
 for value, true, predicted in zip(
     data_train["Feature"], target_train, target_train_predicted
@@ -203,13 +167,7 @@
     lines_residuals = plt.plot([value, value], [true, predicted], color="red")
 
 # Highlight the sample of interest
-<<<<<<< HEAD
 plt.scatter(sample, target_true, label="Sample of interest", color="tab:orange", s=200)
-=======
-plt.scatter(
-    sample, target_true, label="Sample of interest", color="tab:orange", s=200
-)
->>>>>>> 424bc74d
 plt.xlim([-1, 0])
 plt.legend(bbox_to_anchor=(1.05, 0.8), loc="upper left")
 _ = plt.title("Tree predictions")
@@ -233,15 +191,7 @@
 
 # Highlight the sample of interest
 plt.scatter(
-<<<<<<< HEAD
     sample, target_true_residual, label="Sample of interest", color="tab:orange", s=200
-=======
-    sample,
-    target_true_residual,
-    label="Sample of interest",
-    color="tab:orange",
-    s=200,
->>>>>>> 424bc74d
 )
 plt.xlim([-1, 0])
 plt.legend()
@@ -255,11 +205,7 @@
 # and compare it with the true value.
 
 # %%
-<<<<<<< HEAD
 print(f"True value to predict for " f"f(x={x_sample:.3f}) = {target_true:.3f}")
-=======
-print(f"True value to predict for f(x={x_sample:.3f}) = {target_true:.3f}")
->>>>>>> 424bc74d
 
 y_pred_first_tree = tree.predict(sample)[0]
 print(
@@ -289,13 +235,6 @@
     f"Prediction of the first and second decision trees combined for "
     f"x={x_sample:.3f}: y={y_pred_first_and_second_tree:.3f}"
 )
-<<<<<<< HEAD
-=======
-print(
-    "Prediction of the first and second decision trees combined for "
-    f"x={x_sample:.3f}: y={y_pred_first_and_second_tree:.3f}"
-)
->>>>>>> 424bc74d
 print(f"Error of the tree: {target_true - y_pred_first_and_second_tree:.3f}")
 
 # %% [markdown]
@@ -331,23 +270,12 @@
 # %%
 print("Gradient Boosting Decision Tree")
 print(
-<<<<<<< HEAD
     f"Mean absolute error via cross-validation: "
     f"{-cv_results_gbdt['test_score'].mean():.3f} ± "
     f"{cv_results_gbdt['test_score'].std():.3f} k$"
 )
 print(f"Average fit time: " f"{cv_results_gbdt['fit_time'].mean():.3f} seconds")
 print(f"Average score time: " f"{cv_results_gbdt['score_time'].mean():.3f} seconds")
-=======
-    "Mean absolute error via cross-validation: "
-    f"{-cv_results_gbdt['test_score'].mean():.3f} ± "
-    f"{cv_results_gbdt['test_score'].std():.3f} k$"
-)
-print(f"Average fit time: {cv_results_gbdt['fit_time'].mean():.3f} seconds")
-print(
-    f"Average score time: {cv_results_gbdt['score_time'].mean():.3f} seconds"
-)
->>>>>>> 424bc74d
 
 # %%
 from sklearn.ensemble import RandomForestRegressor
@@ -364,21 +292,12 @@
 # %%
 print("Random Forest")
 print(
-<<<<<<< HEAD
     f"Mean absolute error via cross-validation: "
     f"{-cv_results_rf['test_score'].mean():.3f} ± "
     f"{cv_results_rf['test_score'].std():.3f} k$"
 )
 print(f"Average fit time: " f"{cv_results_rf['fit_time'].mean():.3f} seconds")
 print(f"Average score time: " f"{cv_results_rf['score_time'].mean():.3f} seconds")
-=======
-    "Mean absolute error via cross-validation: "
-    f"{-cv_results_rf['test_score'].mean():.3f} ± "
-    f"{cv_results_rf['test_score'].std():.3f} k$"
-)
-print(f"Average fit time: {cv_results_rf['fit_time'].mean():.3f} seconds")
-print(f"Average score time: {cv_results_rf['score_time'].mean():.3f} seconds")
->>>>>>> 424bc74d
 
 # %% [markdown]
 # In term of computation performance, the forest can be parallelized and will
