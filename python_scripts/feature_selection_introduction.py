# %% [markdown]
# # Benefits of using feature selection
#
# In this notebook, we aim at introducing the main benefits that can be
# gained when using feature selection.
#
# Indeed, the principal advantage of selecting features within a machine
# learning pipeline is to reduce the time to train this pipeline and its time
# to predict. We will give an example to highlights these advantages. First, we
# generate a synthetic dataset to control the number of features that will be
# informative, redundant, repeated, and random.

# %%
from sklearn.datasets import make_classification

data, target = make_classification(
    n_samples=5000,
    n_features=100,
    n_informative=2,
    n_redundant=0,
    n_repeated=0,
    random_state=0,
)

# %% [markdown]
# ```{caution}
# Here and later, we use the name `data` and `target` to be explicit. In
# scikit-learn, documentation `data` is commonly named `X` and `target` is
# commonly called `y`.

# %% [markdown]
# We chose to create a dataset with two informative features among a hundred.
# To simplify our example, we did not include either redundant or repeated
# features.
#
# We will create two machine learning pipelines. The former will be a random
# forest that will use all available features. The latter will also be a random
# forest, but we will add a feature selection step to train this classifier.
# The feature selection is based on a univariate test (ANOVA F-value) between
# each feature and the target that we want to predict. The features with the
# two most significant scores are selected.
#
# Let's create the model without any feature selection

# %%
from sklearn.ensemble import RandomForestClassifier

model_without_selection = RandomForestClassifier(n_jobs=-1)

# %% [markdown]
# Then, let's create a pipeline where the first stage will make the feature
# selection processing.

# %%
from sklearn.feature_selection import SelectKBest
from sklearn.feature_selection import f_classif
from sklearn.pipeline import make_pipeline


model_with_selection = make_pipeline(
    SelectKBest(score_func=f_classif, k=2),
    RandomForestClassifier(n_jobs=-1),
)

# %% [markdown]
# We will measure the average time spent to train each pipeline and make it
# predict. Besides, we will compute the testing score of the model. We
# will collect these results via cross-validation.
#
# Let's start with the random forest without feature selection. We will store
# the results into a dataframe.

# %%
import pandas as pd
from sklearn.model_selection import cross_validate

cv_results_without_selection = cross_validate(model_without_selection, data,
                                              target)
cv_results_without_selection = pd.DataFrame(cv_results_without_selection)

# %% [markdown]
# Now, we will repeat the process for the pipeline incorporating the feature
# selection.

# %%
cv_results_with_selection = cross_validate(
    model_with_selection, data, target, return_estimator=True)
cv_results_with_selection = pd.DataFrame(cv_results_with_selection)

# %% [markdown]
# To analyze the results, we will merge the results from the two pipeline in
# a single pandas dataframe.

# %%
cv_results = pd.concat(
    [cv_results_without_selection, cv_results_with_selection],
    axis=1,
    keys=["Without feature selection", "With feature selection"],
).swaplevel(axis="columns")

# %% [markdown]
# Let's first analyze the train and score time for each pipeline.

# %%
import matplotlib.pyplot as plt
import seaborn as sns
sns.set_context("talk")

# Define the style of the box style
boxplot_property = {
    "vert": False, "whis": 100, "patch_artist": True, "widths": 0.3,
    "boxprops": dict(linewidth=3, color='black', alpha=0.9),
    "medianprops": dict(linewidth=2.5, color='black', alpha=0.9),
    "whiskerprops": dict(linewidth=3, color='black', alpha=0.9),
    "capprops": dict(linewidth=3, color='black', alpha=0.9),
}

cv_results["fit_time"].plot.box(**boxplot_property)
plt.xlabel("Elapsed time (s)")
_ = plt.title("Time to fit the model")

# %%
cv_results["score_time"].plot.box(**boxplot_property)
plt.xlabel("Elapsed time (s)")
_ = plt.title("Time to make prediction")

# %% [markdown]
# We can draw the same conclusions for both training and scoring elapsed time:
# selecting the most informative features speed-up our pipeline.
#
<<<<<<< HEAD
# Of course, such speed-up is beneficial only if the performance in
# terms of metrics remain the same. Let's check the generalization score.
=======
# Of course, such speed-up is beneficial only if the performance in terms of
# metrics remain the same. Let's check the testing score.
>>>>>>> 1ab57884

# %%
cv_results["test_score"].plot.box(**boxplot_property)
plt.xlabel("Accuracy score")
_ = plt.title("Test score via cross-validation")

# %% [markdown]
# We can observe that the model's statistical performance selecting a subset of
# features decreases compared with the model using all available features.
# Since we generated the dataset, we can infer that the decrease is because of
# the selection. The feature selection algorithm did not choose the two
# informative features.
#
# We can investigate which feature have been selected during the
# cross-validation. We will print the indices of the two selected features.

# %%
import numpy as np

for idx, pipeline in enumerate(cv_results_with_selection["estimator"]):
    print(
        f"Fold #{idx} - features selected are: "
        f"{np.argsort(pipeline[0].scores_)[-2:]}"
    )

# %% [markdown]
# We see that the feature `53` is always selected while the other feature
# varies depending on the cross-validation fold.
#
# If we would like to keep our score with similar statistical performance, we
# could choose another metric to perform the test or select more features. For
# instance, we could select the number of features based on a specific
# percentile of the highest scores. Besides, we should keep in mind that we
# simplify our problem by having informative and not informative features.
# Correlation between features makes the problem of feature selection even
# harder.
#
# Therefore, we could come with a much more complicated procedure that could
# fine-tune (via cross-validation) the number of selected features and change
# the way feature is selected (e.g. using a machine-learning model). However,
# going towards these solutions alienates the feature selection's primary
# purpose to get a significant train/test speed-up. Also, if the primary goal
# was to get a more performant model, performant models exclude non-informative
# features natively.<|MERGE_RESOLUTION|>--- conflicted
+++ resolved
@@ -128,13 +128,8 @@
 # We can draw the same conclusions for both training and scoring elapsed time:
 # selecting the most informative features speed-up our pipeline.
 #
-<<<<<<< HEAD
-# Of course, such speed-up is beneficial only if the performance in
-# terms of metrics remain the same. Let's check the generalization score.
-=======
-# Of course, such speed-up is beneficial only if the performance in terms of
-# metrics remain the same. Let's check the testing score.
->>>>>>> 1ab57884
+# Of course, such speed-up is beneficial only if the statistical performance in
+# terms of metrics remain the same. Let's check the testing score.
 
 # %%
 cv_results["test_score"].plot.box(**boxplot_property)
