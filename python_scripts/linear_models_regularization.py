--- conflicted
+++ resolved
@@ -163,14 +163,9 @@
 
 # %% [markdown]
 # By comparing the magnitude of the weights on this plot compared to the
-<<<<<<< HEAD
 # previous plot, we see that a ridge model will enforce all weights to have a
 # similar magnitude, while the overall magnitude of the weights is shrunk
 # towards zero with respect to the linear regression model.
-=======
-# previous plot, we see that the magnitude of the weights is shrunk towards
-# zero in comparison with the linear regression model.
->>>>>>> 7a73c5b9
 #
 # However, in this example, we omitted two important aspects: (i) the need to
 # scale the data and (ii) the need to search for the best regularization
