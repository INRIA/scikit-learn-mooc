# ---
# jupyter:
#   kernelspec:
#     display_name: Python 3
#     name: python3
# ---

# %% [markdown]
# # 📃 Solution for Exercise M4.02
#
# The goal of this exercise is to build an intuition on what will be the
# parameters' values of a linear model when the link between the data and the
# target is non-linear.
#
# First, we will generate such non-linear data.
#
# ```{tip}
# `np.random.RandomState` allows to create a random number generator which can
# be later used to get deterministic results.
# ```

# %%
import numpy as np

# Set the seed for reproduction
rng = np.random.RandomState(0)

# Generate data
n_sample = 100
data_max, data_min = 1.4, -1.4
len_data = data_max - data_min
data = rng.rand(n_sample) * len_data - len_data / 2
noise = rng.randn(n_sample) * 0.3
<<<<<<< HEAD
target = data ** 3 - 0.5 * data ** 2 + noise
=======
target = data**3 - 0.5 * data**2 + noise
>>>>>>> 424bc74d

# %% [markdown]
# ```{note}
# To ease the plotting, we will create a Pandas dataframe containing the data
# and target
# ```

# %%
import pandas as pd

full_data = pd.DataFrame({"data": data, "target": target})

# %%
import seaborn as sns

<<<<<<< HEAD
_ = sns.scatterplot(data=full_data, x="data", y="target", color="black", alpha=0.5)
=======
_ = sns.scatterplot(
    data=full_data, x="data", y="target", color="black", alpha=0.5
)
>>>>>>> 424bc74d

# %% [markdown]
# We observe that the link between the data `data` and vector `target` is
# non-linear. For instance, `data` could represent the years of experience
# (normalized) and `target` the salary (normalized). Therefore, the problem here
# would be to infer the salary given the years of experience.
#
# Using the function `f` defined below, find both the `weight` and the
# `intercept` that you think will lead to a good linear model. Plot both the
# data and the predictions of this model.


# %%
def f(data, weight=0, intercept=0):
    target_predict = weight * data + intercept
    return target_predict


# %%
# solution
predictions = f(data, weight=1.2, intercept=-0.2)

# %% tags=["solution"]
<<<<<<< HEAD
ax = sns.scatterplot(data=full_data, x="data", y="target", color="black", alpha=0.5)
=======
ax = sns.scatterplot(
    data=full_data, x="data", y="target", color="black", alpha=0.5
)
>>>>>>> 424bc74d
_ = ax.plot(data, predictions)

# %% [markdown]
# Compute the mean squared error for this model

# %%
# solution
from sklearn.metrics import mean_squared_error

error = mean_squared_error(target, f(data, weight=1.2, intercept=-0.2))
print(f"The MSE is {error}")

# %% [markdown]
# Train a linear regression model on this dataset.
#
# ```{warning}
# In scikit-learn, by convention `data` (also called `X` in the scikit-learn
# documentation) should be a 2D matrix of shape `(n_samples, n_features)`.
# If `data` is a 1D vector, you need to reshape it into a matrix with a
# single column if the vector represents a feature or a single row if the
# vector represents a sample.
# ```

# %%
from sklearn.linear_model import LinearRegression

# solution
linear_regression = LinearRegression()
data_2d = data.reshape(-1, 1)
linear_regression.fit(data_2d, target)

# %% [markdown]
# Compute predictions from the linear regression model and plot both the data
# and the predictions.

# %%
# solution
predictions = linear_regression.predict(data_2d)

# %% tags=["solution"]
<<<<<<< HEAD
ax = sns.scatterplot(data=full_data, x="data", y="target", color="black", alpha=0.5)
=======
ax = sns.scatterplot(
    data=full_data, x="data", y="target", color="black", alpha=0.5
)
>>>>>>> 424bc74d
_ = ax.plot(data, predictions)

# %% [markdown]
# Compute the mean squared error

# %%
# solution
error = mean_squared_error(target, predictions)
print(f"The MSE is {error}")<|MERGE_RESOLUTION|>--- conflicted
+++ resolved
@@ -31,11 +31,7 @@
 len_data = data_max - data_min
 data = rng.rand(n_sample) * len_data - len_data / 2
 noise = rng.randn(n_sample) * 0.3
-<<<<<<< HEAD
 target = data ** 3 - 0.5 * data ** 2 + noise
-=======
-target = data**3 - 0.5 * data**2 + noise
->>>>>>> 424bc74d
 
 # %% [markdown]
 # ```{note}
@@ -51,13 +47,7 @@
 # %%
 import seaborn as sns
 
-<<<<<<< HEAD
 _ = sns.scatterplot(data=full_data, x="data", y="target", color="black", alpha=0.5)
-=======
-_ = sns.scatterplot(
-    data=full_data, x="data", y="target", color="black", alpha=0.5
-)
->>>>>>> 424bc74d
 
 # %% [markdown]
 # We observe that the link between the data `data` and vector `target` is
@@ -81,13 +71,7 @@
 predictions = f(data, weight=1.2, intercept=-0.2)
 
 # %% tags=["solution"]
-<<<<<<< HEAD
 ax = sns.scatterplot(data=full_data, x="data", y="target", color="black", alpha=0.5)
-=======
-ax = sns.scatterplot(
-    data=full_data, x="data", y="target", color="black", alpha=0.5
-)
->>>>>>> 424bc74d
 _ = ax.plot(data, predictions)
 
 # %% [markdown]
@@ -128,13 +112,7 @@
 predictions = linear_regression.predict(data_2d)
 
 # %% tags=["solution"]
-<<<<<<< HEAD
 ax = sns.scatterplot(data=full_data, x="data", y="target", color="black", alpha=0.5)
-=======
-ax = sns.scatterplot(
-    data=full_data, x="data", y="target", color="black", alpha=0.5
-)
->>>>>>> 424bc74d
 _ = ax.plot(data, predictions)
 
 # %% [markdown]
