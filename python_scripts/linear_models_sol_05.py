# %% [markdown]
# # 📃 Solution for Exercise M4.05
# In the previous notebook, we presented a non-penalized logistic regression
# classifier. This classifier accepts a parameter `penalty` to add a
# regularization. The regularization strength is set using the parameter `C`.
#
# In this exercise, we ask you to train a l2-penalized logistic regression
# classifier and to find by yourself the effect of the parameter `C`.
#
# We will start by loading the dataset and create the helper function to show
# the decision separation as in the previous code.

# %% [markdown]
# ```{note}
# If you want a deeper overview regarding this dataset, you can refer to the
# Appendix - Datasets description section at the end of this MOOC.
# ```

# %%
import pandas as pd

penguins = pd.read_csv("../datasets/penguins_classification.csv")
# only keep the Adelie and Chinstrap classes
penguins = penguins.set_index("Species").loc[
    ["Adelie", "Chinstrap"]].reset_index()

culmen_columns = ["Culmen Length (mm)", "Culmen Depth (mm)"]
target_column = "Species"

# %%
from sklearn.model_selection import train_test_split

penguins_train, penguins_test = train_test_split(penguins, random_state=0)

data_train = penguins_train[culmen_columns]
data_test = penguins_test[culmen_columns]

target_train = penguins_train[target_column]
target_test = penguins_test[target_column]

# %% [markdown]
# First, let's create our predictive model.

# %%
from sklearn.pipeline import make_pipeline
from sklearn.preprocessing import StandardScaler
from sklearn.linear_model import LogisticRegression

logistic_regression = make_pipeline(
    StandardScaler(), LogisticRegression(penalty="l2"))

# %% [markdown]
<<<<<<< HEAD
# Given the following candidates for the `C` parameter, find out the impact
# of `C` on both the classifier's decision boundary and its generalization
# performance.
=======
# Given the following candidates for the `C` parameter, find out the impact of
# `C` on the classifier decision boundary. You can import the helper class with
# `from helpers.plotting import DecisionBoundaryDisplay` to plot the decision
# function boundary. Use the method `from_estimator` from this class.
>>>>>>> 3479007d

# %%
Cs = [0.01, 0.1, 1, 10]

# solution
import matplotlib.pyplot as plt
import seaborn as sns
from helpers.plotting import DecisionBoundaryDisplay

for C in Cs:
    logistic_regression.set_params(logisticregression__C=C)
    logistic_regression.fit(data_train, target_train)
    accuracy = logistic_regression.score(data_test, target_test)

    DecisionBoundaryDisplay.from_estimator(
        logistic_regression,
        data_test,
        response_method="predict",
        cmap="RdBu_r",
        alpha=0.5,
    )
    sns.scatterplot(
        data=penguins_test, x=culmen_columns[0], y=culmen_columns[1],
        hue=target_column, palette=["tab:red", "tab:blue"])
<<<<<<< HEAD
    plot_decision_function(logistic_regression, range_features, ax=ax)
    plt.title(f"C: {C} \n Accuracy on the test set: {accuracy:.2f}")
=======
    plt.title(f"C: {C}")
>>>>>>> 3479007d

# %% [markdown]
# Look at the impact of the `C` hyperparameter on the magnitude of the weights.

# %%
# solution
weights_ridge = []
for C in Cs:
    logistic_regression.set_params(logisticregression__C=C)
    logistic_regression.fit(data_train, target_train)
    coefs = logistic_regression[-1].coef_[0]
    weights_ridge.append(pd.Series(coefs, index=culmen_columns))

# %% tags=["solution"]
weights_ridge = pd.concat(
    weights_ridge, axis=1, keys=[f"C: {C}" for C in Cs])
weights_ridge.plot.barh()
_ = plt.title("LogisticRegression weights depending of C")

# %% [markdown] tags=["solution"]
# We see that a small `C` will shrink the weights values toward zero. It means
# that a small `C` provides a more regularized model. Thus, `C` is the inverse
# of the `alpha` coefficient in the `Ridge` model.
#
# Besides, with a strong penalty (i.e. small `C` value), the weight of the
# feature "Culmen Depth (mm)" is almost zero. It explains why the decision
# separation in the plot is almost perpendicular to the "Culmen Length (mm)"
# feature.<|MERGE_RESOLUTION|>--- conflicted
+++ resolved
@@ -50,16 +50,10 @@
     StandardScaler(), LogisticRegression(penalty="l2"))
 
 # %% [markdown]
-<<<<<<< HEAD
-# Given the following candidates for the `C` parameter, find out the impact
-# of `C` on both the classifier's decision boundary and its generalization
-# performance.
-=======
 # Given the following candidates for the `C` parameter, find out the impact of
 # `C` on the classifier decision boundary. You can import the helper class with
 # `from helpers.plotting import DecisionBoundaryDisplay` to plot the decision
 # function boundary. Use the method `from_estimator` from this class.
->>>>>>> 3479007d
 
 # %%
 Cs = [0.01, 0.1, 1, 10]
@@ -84,12 +78,8 @@
     sns.scatterplot(
         data=penguins_test, x=culmen_columns[0], y=culmen_columns[1],
         hue=target_column, palette=["tab:red", "tab:blue"])
-<<<<<<< HEAD
     plot_decision_function(logistic_regression, range_features, ax=ax)
     plt.title(f"C: {C} \n Accuracy on the test set: {accuracy:.2f}")
-=======
-    plt.title(f"C: {C}")
->>>>>>> 3479007d
 
 # %% [markdown]
 # Look at the impact of the `C` hyperparameter on the magnitude of the weights.
