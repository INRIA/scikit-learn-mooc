# ---
# jupyter:
#   kernelspec:
#     display_name: Python 3
#     name: python3
# ---

# %% [markdown]
# # Linear regression using scikit-learn
#
# In the previous notebook, we presented the parametrization of a linear model.
# During the exercise, you saw that varying parameters will give different
# models that will fit better or worse the data. To evaluate quantitatively this
# goodness of fit, you implemented a so-called metric.
#
# When doing machine learning, you are interested in selecting the model which
# will minimize the error on the data available the most. From the previous
# exercise, we could implement a brute-force approach, varying the weights and
# intercept and select the model with the lowest error.
#
# Hopefully, this problem of finding the best parameters values (i.e. that
# result in the lowest error) can be solved without the need to check every
# potential parameter combination. Indeed, this problem has a closed-form
# solution: the best parameter values can be found by solving an equation. This
# avoids the need for brute-force search. This strategy is implemented in
# scikit-learn.

# %%
import pandas as pd

penguins = pd.read_csv("../datasets/penguins_regression.csv")
feature_name = "Flipper Length (mm)"
target_name = "Body Mass (g)"
data, target = penguins[[feature_name]], penguins[target_name]

# %% [markdown]
# ```{note}
# If you want a deeper overview regarding this dataset, you can refer to the
# Appendix - Datasets description section at the end of this MOOC.
# ```

# %%
from sklearn.linear_model import LinearRegression

linear_regression = LinearRegression()
linear_regression.fit(data, target)

# %% [markdown]
# The instance `linear_regression` will store the parameter values in the
# attributes `coef_` and `intercept_`. We can check what the optimal model found
# is:

# %%
weight_flipper_length = linear_regression.coef_[0]
weight_flipper_length

# %%
intercept_body_mass = linear_regression.intercept_
intercept_body_mass

# %% [markdown]
# We will use the weight and intercept to plot the model found using the
# scikit-learn.

# %%
import numpy as np

flipper_length_range = np.linspace(data.min(), data.max(), num=300)
predicted_body_mass = (
    weight_flipper_length * flipper_length_range + intercept_body_mass
)

# %%
import matplotlib.pyplot as plt
import seaborn as sns

sns.scatterplot(x=data[feature_name], y=target, color="black", alpha=0.5)
plt.plot(flipper_length_range, predicted_body_mass)
_ = plt.title("Model using LinearRegression from scikit-learn")

# %% [markdown]
# In the solution of the previous exercise, we implemented a function to compute
<<<<<<< HEAD
# the goodness of fit of a model. Indeed, we mentioned two metrics: (i) the
# [mean squared
# error](https://scikit-learn.org/stable/modules/model_evaluation.html#mean-squared-error)
# and (ii) the [mean absolute
# error](https://scikit-learn.org/stable/modules/model_evaluation.html#mean-absolute-error).
# These metrics are implemented in scikit-learn and we do not need to use our
# own implementation.
=======
# the goodness of fit of a model. Indeed, we mentioned two metrics: (i) the mean
# squared error and (ii) the mean absolute error. These metrics are implemented
# in scikit-learn and we do not need to use our own implementation.
>>>>>>> 424bc74d
#
# We can first compute the mean squared error.

# %%
from sklearn.metrics import mean_squared_error

inferred_body_mass = linear_regression.predict(data)
model_error = mean_squared_error(target, inferred_body_mass)
print(f"The mean squared error of the optimal model is {model_error:.2f}")

# %% [markdown]
# A linear regression model minimizes the mean squared error on the training
# set. This means that the parameters obtained after the fit (i.e. `coef_` and
# `intercept_`) are the optimal parameters that minimizes the mean squared
# error. In other words, any other choice of parameters will yield a model with
# a higher mean squared error on the training set.
#
# However, the mean squared error is difficult to interpret. The mean absolute
# error is more intuitive since it provides an error in the same unit as the one
# of the target.

# %%
from sklearn.metrics import mean_absolute_error

model_error = mean_absolute_error(target, inferred_body_mass)
print(f"The mean absolute error of the optimal model is {model_error:.2f} g")

# %% [markdown]
# A mean absolute error of 313 means that in average, our model make an error of
# ± 313 grams when predicting the body mass of a penguin given its flipper
# length.


# %% [markdown]
# In this notebook, you saw how to train a linear regression model using
# scikit-learn.<|MERGE_RESOLUTION|>--- conflicted
+++ resolved
@@ -9,14 +9,14 @@
 # # Linear regression using scikit-learn
 #
 # In the previous notebook, we presented the parametrization of a linear model.
-# During the exercise, you saw that varying parameters will give different
-# models that will fit better or worse the data. To evaluate quantitatively this
+# During the exercise, you saw that varying parameters will give different models
+# that will fit better or worse the data. To evaluate quantitatively this
 # goodness of fit, you implemented a so-called metric.
 #
 # When doing machine learning, you are interested in selecting the model which
-# will minimize the error on the data available the most. From the previous
-# exercise, we could implement a brute-force approach, varying the weights and
-# intercept and select the model with the lowest error.
+# will minimize the error on the data available the most.
+# From the previous exercise, we could implement a brute-force approach,
+# varying the weights and intercept and select the model with the lowest error.
 #
 # Hopefully, this problem of finding the best parameters values (i.e. that
 # result in the lowest error) can be solved without the need to check every
@@ -47,8 +47,8 @@
 
 # %% [markdown]
 # The instance `linear_regression` will store the parameter values in the
-# attributes `coef_` and `intercept_`. We can check what the optimal model found
-# is:
+# attributes `coef_` and `intercept_`. We can check what the optimal model
+# found is:
 
 # %%
 weight_flipper_length = linear_regression.coef_[0]
@@ -80,7 +80,6 @@
 
 # %% [markdown]
 # In the solution of the previous exercise, we implemented a function to compute
-<<<<<<< HEAD
 # the goodness of fit of a model. Indeed, we mentioned two metrics: (i) the
 # [mean squared
 # error](https://scikit-learn.org/stable/modules/model_evaluation.html#mean-squared-error)
@@ -88,11 +87,6 @@
 # error](https://scikit-learn.org/stable/modules/model_evaluation.html#mean-absolute-error).
 # These metrics are implemented in scikit-learn and we do not need to use our
 # own implementation.
-=======
-# the goodness of fit of a model. Indeed, we mentioned two metrics: (i) the mean
-# squared error and (ii) the mean absolute error. These metrics are implemented
-# in scikit-learn and we do not need to use our own implementation.
->>>>>>> 424bc74d
 #
 # We can first compute the mean squared error.
 
@@ -111,8 +105,8 @@
 # a higher mean squared error on the training set.
 #
 # However, the mean squared error is difficult to interpret. The mean absolute
-# error is more intuitive since it provides an error in the same unit as the one
-# of the target.
+# error is more intuitive since it provides an error in the same unit as the
+# one of the target.
 
 # %%
 from sklearn.metrics import mean_absolute_error
@@ -121,8 +115,8 @@
 print(f"The mean absolute error of the optimal model is {model_error:.2f} g")
 
 # %% [markdown]
-# A mean absolute error of 313 means that in average, our model make an error of
-# ± 313 grams when predicting the body mass of a penguin given its flipper
+# A mean absolute error of 313 means that in average, our model make an error
+# of ± 313 grams when predicting the body mass of a penguin given its flipper
 # length.
 
 
