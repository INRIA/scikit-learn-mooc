--- conflicted
+++ resolved
@@ -34,11 +34,7 @@
 # sort the data to make plotting easier later
 data = np.sort(rng.rand(n_sample) * len_data - len_data / 2)
 noise = rng.randn(n_sample) * 0.3
-<<<<<<< HEAD
 target = data ** 3 - 0.5 * data ** 2 + noise
-=======
-target = data**3 - 0.5 * data**2 + noise
->>>>>>> 424bc74d
 
 # %% [markdown]
 # ```{note}
