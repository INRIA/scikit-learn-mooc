# ---
# jupyter:
#   kernelspec:
#     display_name: Python 3
#     name: python3
# ---

# %% [markdown]
# # Regression
#
# In this notebook, we will present the metrics that can be used in regression.
#
# A set of metrics are dedicated to regression. Indeed, classification metrics
# cannot be used to evaluate the generalization performance of regression models
# because there is a fundamental difference between their target type `target`:
# it is a continuous variable in regression, while a discrete variable in
# classification.
#
# We will use the Ames housing dataset. The goal is to predict the price of
# houses in the city of Ames, Iowa. As with classification, we will only use a
# single train-test split to focus solely on the regression metrics.

# %%
import pandas as pd
import numpy as np

ames_housing = pd.read_csv("../datasets/house_prices.csv")
data = ames_housing.drop(columns="SalePrice")
target = ames_housing["SalePrice"]
data = data.select_dtypes(np.number)
target /= 1000

# %% [markdown]
# ```{note}
# If you want a deeper overview regarding this dataset, you can refer to the
# Appendix - Datasets description section at the end of this MOOC.
# ```

# %% [markdown]
# Let's start by splitting our dataset intro a train and test set.

# %%
from sklearn.model_selection import train_test_split

data_train, data_test, target_train, target_test = train_test_split(
    data, target, shuffle=True, random_state=0
)

# %% [markdown]
# Some machine learning models are designed to be solved as an optimization
# problem: minimizing an error (also known as the loss function) using a
# training set. A basic loss function used in regression is the mean squared
# error (MSE). Thus, this metric is sometimes used to evaluate the model since
# it is optimized by said model.
#
# We will give an example using a linear regression model.

# %%
from sklearn.linear_model import LinearRegression
from sklearn.metrics import mean_squared_error

regressor = LinearRegression()
regressor.fit(data_train, target_train)
target_predicted = regressor.predict(data_train)

print(
    "Mean squared error on the training set: "
    f"{mean_squared_error(target_train, target_predicted):.3f}"
)

# %% [markdown]
# Our linear regression model is minimizing the mean squared error on the
# training set. It means that there is no other set of coefficients which will
# decrease the error.
#
# Then, we can compute the mean squared error on the test set.

# %%
target_predicted = regressor.predict(data_test)

print(
    "Mean squared error on the testing set: "
    f"{mean_squared_error(target_test, target_predicted):.3f}"
)

# %% [markdown]
# The raw MSE can be difficult to interpret. One way is to rescale the MSE by
# the variance of the target. This score is known as the $R^2$ also called the
<<<<<<< HEAD
# [coefficient of
# determination](https://scikit-learn.org/stable/modules/model_evaluation.html#r2-score-the-coefficient-of-determination).
# Indeed, this is the default score used in scikit-learn by calling the method
# `score`.
=======
# coefficient of determination. Indeed, this is the default score used in
# scikit-learn by calling the method `score`.
>>>>>>> 424bc74d

# %%
regressor.score(data_test, target_test)

# %% [markdown]
# The $R^2$ score represents the proportion of variance of the target that is
# explained by the independent variables in the model. The best score possible
# is 1 but there is no lower bound. However, a model that predicts the expected
# value of the target would get a score of 0.

# %%
from sklearn.dummy import DummyRegressor

dummy_regressor = DummyRegressor(strategy="mean")
dummy_regressor.fit(data_train, target_train)
print(
    "R2 score for a regressor predicting the mean:"
    f"{dummy_regressor.score(data_test, target_test):.3f}"
)

# %% [markdown]
# The $R^2$ score gives insight into the quality of the model's fit. However,
# this score cannot be compared from one dataset to another and the value
# obtained does not have a meaningful interpretation relative the original unit
# of the target. If we wanted to get an interpretable score, we would be
# interested in the median or mean absolute error.

# %%
from sklearn.metrics import mean_absolute_error

target_predicted = regressor.predict(data_test)
print(
    "Mean absolute error: "
    f"{mean_absolute_error(target_test, target_predicted):.3f} k$"
)

# %% [markdown]
# By computing the mean absolute error, we can interpret that our model is
# predicting on average 22.6 k\$ away from the true house price. A disadvantage
# of this metric is that the mean can be impacted by large error. For some
# applications, we might not want these large errors to have such a big
# influence on our metric. In this case we can use the median absolute error.

# %%
from sklearn.metrics import median_absolute_error

print(
    "Median absolute error: "
    f"{median_absolute_error(target_test, target_predicted):.3f} k$"
)

# %% [markdown]
# The mean absolute error (or median absolute error) still have a known
# limitation: committing an error of 50 k\$ for a house valued at 50 k\$ has the
# same impact than committing an error of 50 k\$ for a house valued at 500 k\$.
# Indeed, the mean absolute error is not relative.
#
# The mean absolute percentage error introduce this relative scaling.

# %%
from sklearn.metrics import mean_absolute_percentage_error

print(
    "Mean absolute percentage error: "
    f"{mean_absolute_percentage_error(target_test, target_predicted) * 100:.3f} %"
)

# %% [markdown]
# In addition of metrics, we can visually represent the results by plotting the
# predicted values versus the true values.

# %%
predicted_actual = {
    "True values (k$)": target_test,
    "Predicted values (k$)": target_predicted,
}
predicted_actual = pd.DataFrame(predicted_actual)

# %%
import matplotlib.pyplot as plt
import seaborn as sns

sns.scatterplot(
    data=predicted_actual,
    x="True values (k$)",
    y="Predicted values (k$)",
    color="black",
    alpha=0.5,
)
plt.axline((0, 0), slope=1, label="Perfect fit")
plt.axis("square")
_ = plt.title("Regression using a model without \ntarget transformation")

# %% [markdown]
# On this plot, correct predictions would lie on the diagonal line. This plot
# allows us to detect if the model makes errors in a consistent way, i.e. has
# some bias.
#
# On this plot, we see that for the large True price values, our model tends to
# under-estimate the price of the house. Typically, this issue arises when the
# target to predict does not follow a normal distribution. In this case the
# model would benefit from target transformation.

# %%
from sklearn.preprocessing import QuantileTransformer
from sklearn.compose import TransformedTargetRegressor

transformer = QuantileTransformer(
    n_quantiles=900, output_distribution="normal"
)
model_transformed_target = TransformedTargetRegressor(
    regressor=regressor, transformer=transformer
)
model_transformed_target.fit(data_train, target_train)
target_predicted = model_transformed_target.predict(data_test)

# %%
predicted_actual = {
    "True values (k$)": target_test,
    "Predicted values (k$)": target_predicted,
}
predicted_actual = pd.DataFrame(predicted_actual)

# %%
sns.scatterplot(
    data=predicted_actual,
    x="True values (k$)",
    y="Predicted values (k$)",
    color="black",
    alpha=0.5,
)
plt.axline((0, 0), slope=1, label="Perfect fit")
plt.axis("square")
plt.legend()
_ = plt.title(
    "Regression using a model that\ntransform the target before fitting"
)

# %% [markdown]
# Thus, once we transformed the target, we see that we corrected some of the
# high values.<|MERGE_RESOLUTION|>--- conflicted
+++ resolved
@@ -16,9 +16,9 @@
 # it is a continuous variable in regression, while a discrete variable in
 # classification.
 #
-# We will use the Ames housing dataset. The goal is to predict the price of
-# houses in the city of Ames, Iowa. As with classification, we will only use a
-# single train-test split to focus solely on the regression metrics.
+# We will use the Ames housing dataset. The goal is to predict the price
+# of houses in the city of Ames, Iowa. As with classification, we will only use
+# a single train-test split to focus solely on the regression metrics.
 
 # %%
 import pandas as pd
@@ -49,9 +49,10 @@
 # %% [markdown]
 # Some machine learning models are designed to be solved as an optimization
 # problem: minimizing an error (also known as the loss function) using a
-# training set. A basic loss function used in regression is the mean squared
-# error (MSE). Thus, this metric is sometimes used to evaluate the model since
-# it is optimized by said model.
+# training set.
+# A basic loss function used in regression is the mean squared error (MSE).
+# Thus, this metric is sometimes used to evaluate the model since it is
+# optimized by said model.
 #
 # We will give an example using a linear regression model.
 
@@ -70,8 +71,8 @@
 
 # %% [markdown]
 # Our linear regression model is minimizing the mean squared error on the
-# training set. It means that there is no other set of coefficients which will
-# decrease the error.
+# training set. It means that there is no other set of coefficients which
+# will decrease the error.
 #
 # Then, we can compute the mean squared error on the test set.
 
@@ -86,15 +87,10 @@
 # %% [markdown]
 # The raw MSE can be difficult to interpret. One way is to rescale the MSE by
 # the variance of the target. This score is known as the $R^2$ also called the
-<<<<<<< HEAD
 # [coefficient of
 # determination](https://scikit-learn.org/stable/modules/model_evaluation.html#r2-score-the-coefficient-of-determination).
 # Indeed, this is the default score used in scikit-learn by calling the method
 # `score`.
-=======
-# coefficient of determination. Indeed, this is the default score used in
-# scikit-learn by calling the method `score`.
->>>>>>> 424bc74d
 
 # %%
 regressor.score(data_test, target_test)
@@ -163,8 +159,8 @@
 )
 
 # %% [markdown]
-# In addition of metrics, we can visually represent the results by plotting the
-# predicted values versus the true values.
+# In addition of metrics, we can visually represent the results by plotting
+# the predicted values versus the true values.
 
 # %%
 predicted_actual = {
@@ -190,8 +186,8 @@
 
 # %% [markdown]
 # On this plot, correct predictions would lie on the diagonal line. This plot
-# allows us to detect if the model makes errors in a consistent way, i.e. has
-# some bias.
+# allows us to detect if the model makes errors in a consistent way, i.e.
+# has some bias.
 #
 # On this plot, we see that for the large True price values, our model tends to
 # under-estimate the price of the house. Typically, this issue arises when the
@@ -230,7 +226,7 @@
 plt.axis("square")
 plt.legend()
 _ = plt.title(
-    "Regression using a model that\ntransform the target before fitting"
+    "Regression using a model that\n transform the target before fitting"
 )
 
 # %% [markdown]
