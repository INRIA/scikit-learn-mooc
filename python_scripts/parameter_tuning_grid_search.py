--- conflicted
+++ resolved
@@ -130,11 +130,7 @@
 # hyperparameters and their associated values. The grid-search is in charge of
 # creating all possible combinations and testing them.
 #
-<<<<<<< HEAD
-# The number of combinations are equal to the product of the number of values to
-=======
 # The number of combinations is equal to the product of the number of values to
->>>>>>> 9e490834
 # explore for each parameter. Thus, adding new parameters with their associated
 # values to be explored rapidly becomes computationally expensive. Because of
 # that, here we only explore the combination learning-rate and the maximum
@@ -152,24 +148,14 @@
 
 # %% [markdown]
 # You can access the best combination of hyperparameters found by the grid
-<<<<<<< HEAD
-# search with the `best_params_` attribute.
-=======
 # search using the `best_params_` attribute.
->>>>>>> 9e490834
 
 # %%
 print(f"The best set of parameters is: {model_grid_search.best_params_}")
 
-<<<<<<< HEAD
-# %%
-# Once the grid-search is fitted, it can be used as any other estimator, i.e. it
-# has a `predict` and `score` methods. Internally, it uses the model with the
-=======
 # %% [markdown]
 # Once the grid-search is fitted, it can be used as any other estimator, i.e. it
 # has `predict` and `score` methods. Internally, it uses the model with the
->>>>>>> 9e490834
 # best parameters found during `fit`.
 #
 # Let's get the predictions for the 5 first samples using the estimator with the
@@ -184,46 +170,11 @@
 # %%
 accuracy = model_grid_search.score(data_test, target_test)
 print(
-<<<<<<< HEAD
-    f"The test accuracy score of the grid-searched pipeline is: {accuracy:.2f}"
-)
-
-# %% [markdown]
-# In the code above, the selection of the best hyperparameters was done only on
-# the train set from the initial train-test split. Then, we evaluated the
-# generalization performance of our tuned model on the left out test set. This
-# can be shown schematically as follows
-#
-# ![Cross-validation tuning
-# diagram](../figures/cross_validation_train_test_diagram.png)
-#
-# ```{note}
-# This figure shows the particular case of **K-fold** cross-validation strategy
-# using `n_splits=5` to further split the train set coming from a train-test
-# split. For each cross-validation split, the procedure trains a model on all
-# the red samples, evaluates the score of a given set of hyperparameters on the
-# green samples. The best hyper-parameters are selected based on those
-# intermediate scores.
-#
-# Then a final model tuned with those hyper-parameters is fitted on the
-# concatenation of the red and green samples and evaluated on the blue samples.
-#
-# The green samples are sometimes called a **validation sets** to differentiate
-# them from the final test set in blue.
-# ```
-#
-# In a future notebook we will introduce the notion of nested cross-validation,
-# which is when you use cross-validation both for hyperparameter tuning and
-# model evaluation.
-#
-# The accuracy and the best parameters of the grid-searched pipeline are similar
-=======
     f"The test accuracy score of the grid-search pipeline is: {accuracy:.2f}"
 )
 
 # %% [markdown]
 # The accuracy and the best parameters of the grid-search pipeline are similar
->>>>>>> 9e490834
 # to the ones we found in the previous exercise, where we searched the best
 # parameters "by hand" through a double `for` loop.
 #
