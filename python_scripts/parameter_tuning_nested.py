--- conflicted
+++ resolved
@@ -12,9 +12,9 @@
 # However, we did not present a proper framework to evaluate the tuned models.
 # Instead, we focused on the mechanism used to find the best set of parameters.
 #
-# In this notebook, we reuse some knowledge presented in the module "Selecting
-# the best model" to show how to evaluate models where hyperparameters need to
-# be tuned.
+# In this notebook, we build on concepts from the "Selecting the Best Model"
+# module to demonstrate how to estimate the uncertainty of generalization
+# performance when tuning hyperparameters.
 #
 # Thus, we first load the dataset and create the predictive model that we want
 # to optimize and later on, evaluate.
@@ -189,19 +189,18 @@
 # of the grid-search procedure. This is often the case that models trained on a
 # larger number of samples tend to generalize better.
 #
-# In the code above, as in some previous notebooks, the selection of the best
-# hyperparameters was done only on the train set from the initial train-test
-# split. Then, we evaluated the generalization performance of our tuned model on
-# the left out test set.
+# In the code above, as well as in some previous notebooks, the selection of the
+# best hyperparameters was done only on the train set resulting from the initial
+# train-test split. Then, we evaluated the generalization performance of our
+# tuned model on the left out test set. Remember that such process can be shown
+# schematically as follows:
+#
+# ![Cross-validation tuning
+# diagram](../figures/cross_validation_train_test_diagram.png)
 #
 # However, this evaluation only provides us a single point estimate of the
-<<<<<<< HEAD
-# generalization performance. As recalled at the beginning of this notebook, it
-# is beneficial to have a rough idea of the uncertainty of our estimated
-=======
 # generalization performance. As you recall from the beginning of this notebook, it is
 # beneficial to have a rough idea of the uncertainty of our estimated
->>>>>>> 9e490834
 # generalization performance. Therefore, we should instead use an additional
 # cross-validation for this evaluation.
 #
