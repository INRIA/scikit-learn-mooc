--- conflicted
+++ resolved
@@ -29,10 +29,6 @@
 # %% [markdown]
 # We define a function to remove the prefixes in the hyperparameters column
 # names.
-<<<<<<< HEAD
-=======
-
->>>>>>> 424bc74d
 
 # %%
 def shorten_param(param_name):
