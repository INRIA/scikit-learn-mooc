--- conflicted
+++ resolved
@@ -131,15 +131,7 @@
 
 _, ax = plt.subplots(figsize=(8, 6))
 _ = plot_tree(
-<<<<<<< HEAD
     tree, feature_names=culmen_columns, class_names=tree.classes_, impurity=False, ax=ax
-=======
-    tree,
-    feature_names=culmen_columns,
-    class_names=tree.classes_,
-    impurity=False,
-    ax=ax,
->>>>>>> 424bc74d
 )
 
 # %% [markdown]
