# %% [markdown]
# # Build a classification decision tree
#
# We will illustrate how decision tree fit data with a simple classification
# problem using the penguins dataset.

# %% [markdown]
# ```{note}
# If you want a deeper overview regarding this dataset, you can refer to the
# Appendix - Datasets description section at the end of this MOOC.
# ```

# %%
import pandas as pd

penguins = pd.read_csv("../datasets/penguins_classification.csv")
culmen_columns = ["Culmen Length (mm)", "Culmen Depth (mm)"]
target_column = "Species"

# %% [markdown]
# Besides, we split the data into two subsets to investigate how trees will
# predict values based on an out-of-samples dataset.

# %%
from sklearn.model_selection import train_test_split

data, target = penguins[culmen_columns], penguins[target_column]
data_train, data_test, target_train, target_test = train_test_split(
    data, target, random_state=0)

# %% [markdown]
#
# In a previous notebook, we learnt that a linear classifier will define a
# linear separation to split classes using a linear combination of the input
# features. In our 2-dimensional space, it means that a linear classifier will
# define some oblique lines that best separate our classes. We define a
# function below that, given a set of data points and a classifier, will plot
# the decision boundaries learnt by the classifier.
<<<<<<< HEAD

# %%
import numpy as np
import matplotlib.pyplot as plt


def plot_decision_function(fitted_classifier, range_features, ax=None):
    """Plot the boundary of the decision function of a classifier."""
    from sklearn.preprocessing import LabelEncoder

    feature_names = list(range_features.keys())
    # create a grid to evaluate all possible samples
    plot_step = 0.02
    xx, yy = np.meshgrid(
        np.arange(*range_features[feature_names[0]], plot_step),
        np.arange(*range_features[feature_names[1]], plot_step),
    )
    grid = pd.DataFrame(
        np.c_[xx.ravel(), yy.ravel()],
        columns=[feature_names[0], feature_names[1]],
    )

    # compute the associated prediction
    Z = fitted_classifier.predict(grid)
    Z = LabelEncoder().fit_transform(Z)
    Z = Z.reshape(xx.shape)

    # make the plot of the boundary and the data samples
    if ax is None:
        _, ax = plt.subplots()
    ax.contourf(xx, yy, Z, alpha=0.4, cmap="RdBu")

    return ax


# %% [markdown]
=======
#
>>>>>>> 7a3200cb
# Thus, for a linear classifier, we will obtain the following decision
# boundaries. These boundaries lines indicate where the model changes its
# prediction from one class to another.

# %%
from sklearn.linear_model import LogisticRegression

linear_model = LogisticRegression()
linear_model.fit(data_train, target_train)

# %%
import matplotlib.pyplot as plt
import seaborn as sns

from helpers.plotting import DecisionBoundaryDisplay

# create a palette to be used in the scatterplot
palette = ["tab:red", "tab:blue", "black"]

DecisionBoundaryDisplay.from_estimator(
    linear_model, data_train, response_method="predict", cmap="RdBu", alpha=0.5
)
sns.scatterplot(data=penguins, x=culmen_columns[0], y=culmen_columns[1],
                hue=target_column, palette=palette)
# put the legend outside the plot
plt.legend(bbox_to_anchor=(1.05, 1), loc='upper left')
_ = plt.title("Decision boundary using a logistic regression")

# %% [markdown]
# We see that the lines are a combination of the input features since they are
# not perpendicular a specific axis. Indeed, this is due to the model
# parametrization that we saw in the previous notebook, controlled by the
# model's weights and intercept.
#
# Besides, it seems that the linear model would be a good candidate for
# such problem as it gives good accuracy.

# %%
linear_model.fit(data_train, target_train)
test_score = linear_model.score(data_test, target_test)
print(f"Accuracy of the LogisticRegression: {test_score:.2f}")

# %% [markdown]
# Unlike linear models, decision trees are non-parametric models: they are not
# controlled by a mathematical decision function and do not have weights or
# intercept to be optimized.
#
# Indeed, decision trees will partition the space by considering a single
# feature at a time. Let's illustrate this behaviour by having a decision
# tree make a single split to partition the feature space.

# %%
from sklearn.tree import DecisionTreeClassifier

tree = DecisionTreeClassifier(max_depth=1)
tree.fit(data_train, target_train)

# %%
DecisionBoundaryDisplay.from_estimator(
    tree, data_train, response_method="predict", cmap="RdBu", alpha=0.5
)
sns.scatterplot(data=penguins, x=culmen_columns[0], y=culmen_columns[1],
                hue=target_column, palette=palette)
plt.legend(bbox_to_anchor=(1.05, 1), loc='upper left')
_ = plt.title("Decision boundary using a decision tree")

# %% [markdown]
# The partitions found by the algorithm separates the data along the axis
# "Culmen Depth", discarding the feature "Culmen Length". Thus, it highlights
# that a decision tree does not use a combination of feature when making a
# split. We can look more in depth at the tree structure.

# %%
from sklearn.tree import plot_tree

_, ax = plt.subplots(figsize=(8, 6))
_ = plot_tree(tree, feature_names=culmen_columns,
              class_names=tree.classes_, impurity=False, ax=ax)

# %% [markdown]
# ```{tip}
# We are using the function `fig, ax = plt.subplots(figsize=(8, 6))` to create
# a figure and an axis with a specific size. Then, we can pass the axis to the
# `sklearn.tree.plot_tree` function such that the drawing happens in this axis.
# ```

# %% [markdown]
# We see that the split was done the culmen depth feature. The original
# dataset was subdivided into 2 sets based on the culmen depth
# (inferior or superior to 16.45 mm).
#
# This partition of the dataset minimizes the class diversities in each
# sub-partitions. This measure is also known as a **criterion**,
# and is a settable parameter.
#
# If we look more closely at the partition, we see that the sample superior to
# 16.45 belongs mainly to the Adelie class. Looking at the values, we indeed
# observe 103 Adelie individuals in this space. We also count 52 Chinstrap
# samples and 6 Gentoo samples. We can make similar interpretation for the
# partition defined by a threshold inferior to 16.45mm. In this case, the most
# represented class is the Gentoo species.
#
# Let's see how our tree would work as a predictor. Let's start to see the
# class predicted when the culmen depth is inferior to the threshold.

# %%
sample_1 = pd.DataFrame(
    {"Culmen Length (mm)": [0], "Culmen Depth (mm)": [15]}
)
tree.predict(sample_1)

# %% [markdown]
# The class predicted is the Gentoo. We can now check if we pass a culmen
# depth superior to the threshold.

# %%
sample_2 = pd.DataFrame(
    {"Culmen Length (mm)": [0], "Culmen Depth (mm)": [17]}
)
tree.predict(sample_2)

# %% [markdown]
# In this case, the tree predicts the Adelie specie.
#
# Thus, we can conclude that a decision tree classifier will predict the most
# represented class within a partition.
#
# During the training, we have a count of samples in each partition, we can
# also compute the probability of belonging to a specific class within this
# partition.

# %%
y_pred_proba = tree.predict_proba(sample_2)
y_proba_class_0 = pd.Series(y_pred_proba[0], index=tree.classes_)

# %%
y_proba_class_0.plot.bar()
plt.ylabel("Probability")
_ = plt.title("Probability to belong to a penguin class")

# %% [markdown]
# We will manually compute the different probability directly from the tree
# structure.

# %%
adelie_proba = 103 / 161
chinstrap_proba = 52 / 161
gentoo_proba = 6 / 161
print(
    f"Probabilities for the different classes:\n"
    f"Adelie: {adelie_proba:.3f}\n"
    f"Chinstrap: {chinstrap_proba:.3f}\n"
    f"Gentoo: {gentoo_proba:.3f}\n"
)

# %% [markdown]
# It is also important to note that the culmen length has been disregarded for
# the moment. It means that whatever the value given, it will not be used
# during the prediction.

# %%
sample_3 = pd.DataFrame(
    {"Culmen Length (mm)": [10_000], "Culmen Depth (mm)": [17]}
)
tree.predict_proba(sample_3)

# %% [markdown]
# Going back to our classification problem, the split found with a maximum
# depth of 1 is not powerful enough to separate the three species and the model
# accuracy is low when compared to the linear model.

# %%
tree.fit(data_train, target_train)
test_score = tree.score(data_test, target_test)
print(f"Accuracy of the DecisionTreeClassifier: {test_score:.2f}")

# %% [markdown]
# Indeed, it is not a surprise. We saw earlier that a single feature will not
# be able to separate all three species. However, from the previous analysis we
# saw that by using both features we should be able to get fairly good results.
#
# In the next exercise, you will increase the size of the tree depth. You will
# get intuitions on how the space partitioning is repeated over time.<|MERGE_RESOLUTION|>--- conflicted
+++ resolved
@@ -36,46 +36,7 @@
 # define some oblique lines that best separate our classes. We define a
 # function below that, given a set of data points and a classifier, will plot
 # the decision boundaries learnt by the classifier.
-<<<<<<< HEAD
-
-# %%
-import numpy as np
-import matplotlib.pyplot as plt
-
-
-def plot_decision_function(fitted_classifier, range_features, ax=None):
-    """Plot the boundary of the decision function of a classifier."""
-    from sklearn.preprocessing import LabelEncoder
-
-    feature_names = list(range_features.keys())
-    # create a grid to evaluate all possible samples
-    plot_step = 0.02
-    xx, yy = np.meshgrid(
-        np.arange(*range_features[feature_names[0]], plot_step),
-        np.arange(*range_features[feature_names[1]], plot_step),
-    )
-    grid = pd.DataFrame(
-        np.c_[xx.ravel(), yy.ravel()],
-        columns=[feature_names[0], feature_names[1]],
-    )
-
-    # compute the associated prediction
-    Z = fitted_classifier.predict(grid)
-    Z = LabelEncoder().fit_transform(Z)
-    Z = Z.reshape(xx.shape)
-
-    # make the plot of the boundary and the data samples
-    if ax is None:
-        _, ax = plt.subplots()
-    ax.contourf(xx, yy, Z, alpha=0.4, cmap="RdBu")
-
-    return ax
-
-
-# %% [markdown]
-=======
-#
->>>>>>> 7a3200cb
+#
 # Thus, for a linear classifier, we will obtain the following decision
 # boundaries. These boundaries lines indicate where the model changes its
 # prediction from one class to another.
