--- conflicted
+++ resolved
@@ -33,47 +33,6 @@
 data_train, data_test, target_train, target_test = train_test_split(
     data, target, random_state=0
 )
-<<<<<<< HEAD
-range_features = {
-    feature_name: (data[feature_name].min() - 1, data[feature_name].max() + 1)
-    for feature_name in data.columns
-}
-
-# %%
-import numpy as np
-import matplotlib.pyplot as plt
-
-
-def plot_decision_function(fitted_classifier, range_features, ax=None):
-    """Plot the boundary of the decision function of a classifier."""
-    from sklearn.preprocessing import LabelEncoder
-
-    feature_names = list(range_features.keys())
-    # create a grid to evaluate all possible samples
-    plot_step = 0.02
-    xx, yy = np.meshgrid(
-        np.arange(*range_features[feature_names[0]], plot_step),
-        np.arange(*range_features[feature_names[1]], plot_step),
-    )
-    grid = pd.DataFrame(
-        np.c_[xx.ravel(), yy.ravel()],
-        columns=[feature_names[0], feature_names[1]],
-    )
-
-    # compute the associated prediction
-    Z = fitted_classifier.predict(grid)
-    Z = LabelEncoder().fit_transform(Z)
-    Z = Z.reshape(xx.shape)
-
-    # make the plot of the boundary and the data samples
-    if ax is None:
-        _, ax = plt.subplots()
-    ax.contourf(xx, yy, Z, alpha=0.4, cmap="RdBu")
-
-    return ax
-
-=======
->>>>>>> 7a3200cb
 
 # %% [markdown]
 # Create a decision tree classifier with a maximum depth of 2 levels and fit
