--- conflicted
+++ resolved
@@ -1,10 +1,6 @@
 # Compilation is done via remarker and htmlark, both pip instalable
 
-<<<<<<< HEAD
-all: ml_concepts.html overfit.html trees.html
-=======
-all: ml_concepts.html overfit.html linear_model.html
->>>>>>> 8191462c
+all: ml_concepts.html overfit.html linear_model.html trees.html
 
 %.html: %.md custom.css
 	# HTMLArk is to embed images and css
